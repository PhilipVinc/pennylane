--- conflicted
+++ resolved
@@ -52,7 +52,27 @@
   The code that checks for qubit wise commuting (QWC) got a performance boost that is noticable
   when many commuting paulis of the same type are measured.
 
-<<<<<<< HEAD
+* Added new transform `qml.batch_partial` which behaves similarly to `functools.partial` but supports batching in the unevaluated parameters.
+  [(#2585)](https://github.com/PennyLaneAI/pennylane/pull/2585)
+
+  This is useful for executing a circuit with a batch dimension in some of its parameters:
+
+  ```python
+  dev = qml.device("default.qubit", wires=1)
+
+  @qml.qnode(dev)
+  def circuit(x, y):
+     qml.RX(x, wires=0)
+     qml.RY(y, wires=0)
+     return qml.expval(qml.PauliZ(wires=0))
+  ```
+  ```pycon
+  >>> batched_partial_circuit = qml.batch_partial(circuit, x=np.array(np.pi / 2))
+  >>> y = np.array([0.2, 0.3, 0.4])
+  >>> batched_partial_circuit(y=y)
+  tensor([0.69301172, 0.67552491, 0.65128847], requires_grad=True)
+  ```
+
 **Operator Arithmetic:**
 
 * The adjoint transform `adjoint` can now accept either a single instantiated operator or
@@ -81,30 +101,8 @@
 
 * The unused keyword argument `do_queue` for `Operation.adjoint` is now fully removed.
   [(#2583)](https://github.com/PennyLaneAI/pennylane/pull/2583)
-=======
-* Added new transform `qml.batch_partial` which behaves similarly to `functools.partial` but supports batching in the unevaluated parameters.
-  [(#2585)](https://github.com/PennyLaneAI/pennylane/pull/2585)
-
-  This is useful for executing a circuit with a batch dimension in some of its parameters:
-
-  ```python
-  dev = qml.device("default.qubit", wires=1)
-
-  @qml.qnode(dev)
-  def circuit(x, y):
-     qml.RX(x, wires=0)
-     qml.RY(y, wires=0)
-     return qml.expval(qml.PauliZ(wires=0))
-  ```
-  ```pycon
-  >>> batched_partial_circuit = qml.batch_partial(circuit, x=np.array(np.pi / 2))
-  >>> y = np.array([0.2, 0.3, 0.4])
-  >>> batched_partial_circuit(y=y)
-  tensor([0.69301172, 0.67552491, 0.65128847], requires_grad=True)
-  ```
 
 <h3>Improvements</h3>
->>>>>>> 3ca1d02c
 
 * The qchem openfermion-dependent tests are localized and collected in `tests.qchem.of_tests`. The
   new module `test_structure` is created to collect the tests of the `qchem.structure` module in
