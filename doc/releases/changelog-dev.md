:orphan:

# Release 0.23.0-dev (development release)

<h3>New features since last release</h3>

<<<<<<< HEAD
<h3>Improvements</h3>

=======
* A new operation `qml.Snapshot` has been added to assist users in debugging quantum progams.
  The instruction is used to save the internal state of simulator devices at arbitrary points of
  execution, such as the quantum state vector and density matrix in the qubit case, or the
  covariance matrix and vector of means in the continuous variable case. The saved states can be
  retrieved in the form of a dictionary via the top-level `qml.snapshots` function.
  [(#2233)](https://github.com/PennyLaneAI/pennylane/pull/2233) 
  [(#2289)](https://github.com/PennyLaneAI/pennylane/pull/2289)

  ```py
  dev = qml.device("default.qubit", wires=2)
  
  @qml.qnode(dev, interface=None)
  def circuit():
      qml.Snapshot()
      qml.Hadamard(wires=0)
      qml.Snapshot("very_important_state")
      qml.CNOT(wires=[0, 1])
      qml.Snapshot()
      return qml.expval(qml.PauliX(0))
  ```

  ```pycon
  >>> qml.snapshots(circuit)()
  {0: array([1.+0.j, 0.+0.j, 0.+0.j, 0.+0.j]),
   'very_important_state': array([0.70710678+0.j, 0.        +0.j, 0.70710678+0.j, 0.        +0.j]),
   2: array([0.70710678+0.j, 0.        +0.j, 0.        +0.j, 0.70710678+0.j]),
   'execution_results': array(0.)}
  ```

* New functions and transforms of operators have been added. These include:

  - `qml.matrix()` for computing the matrix representation of one or more unitary operators.
    [(#2241)](https://github.com/PennyLaneAI/pennylane/pull/2241)

  - `qml.eigvals()` for computing the eigenvalues of one or more operators.
    [(#2248)](https://github.com/PennyLaneAI/pennylane/pull/2248)

  - `qml.generator()` for computing the generator of a single-parameter unitary operation.
    [(#2256)](https://github.com/PennyLaneAI/pennylane/pull/2256)

  All operator transforms can be used on instantiated operators,

  ```pycon
  >>> op = qml.RX(0.54, wires=0)
  >>> qml.matrix(op)
  [[0.9637709+0.j         0.       -0.26673144j]
  [0.       -0.26673144j 0.9637709+0.j        ]]
  ```

  Operator transforms can also be used in a functional form:

  ```pycon
  >>> x = torch.tensor(0.6, requires_grad=True)
  >>> matrix_fn = qml.matrix(qml.RX)
  >>> matrix_fn(x)
  tensor([[0.9553+0.0000j, 0.0000-0.2955j],
          [0.0000-0.2955j, 0.9553+0.0000j]], grad_fn=<AddBackward0>)
  ```

  In its functional form, it is fully differentiable with respect to gate arguments:

  ```pycon
  >>> loss = torch.real(torch.trace(matrix_fn(x, wires=0)))
  >>> loss.backward()
  >>> x.grad
  tensor(-0.5910)
  ```

  Some operator transform can also act on multiple operations, by passing
  quantum functions or tapes:

  ```pycon
  >>> def circuit(theta):
  ...     qml.RX(theta, wires=1)
  ...     qml.PauliZ(wires=0)
  >>> qml.matrix(circuit)(np.pi / 4)
  array([[ 0.92387953+0.j,  0.+0.j ,  0.-0.38268343j,  0.+0.j],
  [ 0.+0.j,  -0.92387953+0.j,  0.+0.j,  0. +0.38268343j],
  [ 0. -0.38268343j,  0.+0.j,  0.92387953+0.j,  0.+0.j],
  [ 0.+0.j,  0.+0.38268343j,  0.+0.j,  -0.92387953+0.j]])
  ```

* The user-interface for mid-circuit measurements and conditional operations
  has been added to support use cases like quantum teleportation.
  [(#2211)](https://github.com/PennyLaneAI/pennylane/pull/2211)
  [(#2236)](https://github.com/PennyLaneAI/pennylane/pull/2236)
  [(#2275)](https://github.com/PennyLaneAI/pennylane/pull/2275)

  The addition includes the `defer_measurements` device-independent transform
  that can be applied on devices that have no native mid-circuit measurements
  capabilities. This transform is applied by default when evaluating a QNode on a
  device that doesn't support mid-circuit measurements.
  
  For example, the code below shows how to teleport a qubit:

  ```python
  from scipy.stats import unitary_group

  random_state = unitary_group.rvs(2, random_state=1967)[0]

  dev = qml.device("default.mixed", wires=3)

  @qml.qnode(dev)
  def teleport(state):
      # Prepare input state
      qml.QubitStateVector(state, wires=0)

      # Prepare Bell state
      qml.Hadamard(wires=1)
      qml.CNOT(wires=[1, 2])

      # Apply gates
      qml.CNOT(wires=[0, 1])
      qml.Hadamard(wires=0)

      # Measure first two wires
      m1 = qml.measure(0)
      m2 = qml.measure(1)

      # Condition final wire on results
      qml.cond(m2 == 1, qml.PauliX)(wires=2)
      qml.cond(m1 == 1, qml.PauliZ)(wires=2)

      # Return state on final wire
      return qml.density_matrix(wires=2)

  output_projector = teleport(random_state)
  overlap = random_state.conj() @ output_projector @ random_state
  ```
  ```pycon
  >>> overlap
  tensor(1.+0.j, requires_grad=True)
  ```

  For further examples, refer to the [Mid-circuit measurements and conditional
  operations](https://pennylane.readthedocs.io/en/latest/introduction/measurements.html#mid-circuit-measurements-and-conditional-operations)
  section in the documentation.

* A new transform has been added to construct the pairwise-commutation directed acyclic graph (DAG)
  representation of a quantum circuit.
  [(#1712)](https://github.com/PennyLaneAI/pennylane/pull/1712)

  In the DAG, each node represents a quantum operation, and edges represent non-commutation
  between two operations.

  This transform takes into account that not all operations can be moved next to each other by
  pairwise commutation:

  ```pycon
  >>> def circuit(x, y, z):
  ...     qml.RX(x, wires=0)
  ...     qml.RX(y, wires=0)
  ...     qml.CNOT(wires=[1, 2])
  ...     qml.RY(y, wires=1)
  ...     qml.Hadamard(wires=2)
  ...     qml.CRZ(z, wires=[2, 0])
  ...     qml.RY(-y, wires=1)
  ...     return qml.expval(qml.PauliZ(0))
  >>> dag_fn = commutation_dag(circuit)
  >>> dag = dag_fn(np.pi / 4, np.pi / 3, np.pi / 2)
  ```

  Nodes in the commutation DAG can be accessed via the `get_nodes()` method, returning a list of
  the  form `(ID, CommutationDAGNode)`:

  ```pycon
  nodes = dag.get_nodes()
  [(0, <pennylane.transforms.commutation_dag.CommutationDAGNode object at 0x132b03b20>), ...]
  ```

  Specific nodes in the commutation DAG can be accessed via the `get_node()` method:

  ```
  >>> second_node = dag.get_node(2)
  >>> second_node
  <pennylane.transforms.commutation_dag.CommutationDAGNode object at 0x136f8c4c0>
  >>> second_node.op
  CNOT(wires=[1, 2])
  >>> second_node.successors
  [3, 4, 5, 6]
  >>> second_node.predecessors
  []
  ```

* The text based drawer accessed via `qml.draw` has been overhauled.
  [(#2128)](https://github.com/PennyLaneAI/pennylane/pull/2128)
  [(#2198)](https://github.com/PennyLaneAI/pennylane/pull/2198)

  The new drawer has:

  * a `decimals` keyword for controlling parameter rounding
  * a `show_matrices` keyword for controlling display of matrices
  * a different algorithm for determining positions
  * deprecation of the `charset` keyword
  * additional minor cosmetic changes

  ```python
  @qml.qnode(qml.device('lightning.qubit', wires=2))
  def circuit(a, w):
      qml.Hadamard(0)
      qml.CRX(a, wires=[0, 1])
      qml.Rot(*w, wires=[1])
      qml.CRX(-a, wires=[0, 1])
      return qml.expval(qml.PauliZ(0) @ qml.PauliZ(1))
  ```

  ```pycon
  >>> print(qml.draw(circuit, decimals=2)(a=2.3, w=[1.2, 3.2, 0.7]))
  0: ──H─╭C─────────────────────────────╭C─────────┤ ╭<Z@Z>
  1: ────╰RX(2.30)──Rot(1.20,3.20,0.70)─╰RX(-2.30)─┤ ╰<Z@Z>
  ```

* Parametric operations now have the `parameter_frequencies`
  method that returns the frequencies with which a parameter
  enters a circuit. In addition, the general parameter-shift
  rule is now automatically used by `qml.gradients.param_shift`.
  [(#2180)](https://github.com/PennyLaneAI/pennylane/pull/2180)
  [(#2182)](https://github.com/PennyLaneAI/pennylane/pull/2182)
  [(#2227)](https://github.com/PennyLaneAI/pennylane/pull/2227)

  The frequencies can be used for circuit analysis, optimization
  via the `RotosolveOptimizer` and differentiation with the
  parameter-shift rule. They assume that the circuit returns
  expectation values or probabilities, for a variance
  measurement the frequencies will differ.

  By default, the frequencies will be obtained from the
  `generator` property (if it is defined).

  When using `qml.gradients.param_shift`, either a custom `grad_recipe`
  or the parameter frequencies are used to obtain the shift rule
  for the operation, in that order of preference.

  See [Vidal and Theis (2018)](https://arxiv.org/abs/1812.06323)
  and [Wierichs et al. (2021)](https://arxiv.org/abs/2107.12390)
  for theoretical background information on the general
  parameter-shift rule.

* Support for circuit cutting has been added ✂️

  Users can now run `N`-qubit circuits on devices with fewer than `N` qubits by strategically
  placing `WireCut` operations that allow their circuit to be partitioned into smaller fragments,
  at a cost of needing to perform a greater number of device executions. Circuit cutting is enabled
  by decorating a QNode with the `@qml.cut_circuit` transform.
  [(#2107)](https://github.com/PennyLaneAI/pennylane/pull/2107)
  [(#2124)](https://github.com/PennyLaneAI/pennylane/pull/2124)
  [(#2153)](https://github.com/PennyLaneAI/pennylane/pull/2153)
  [(#2165)](https://github.com/PennyLaneAI/pennylane/pull/2165)
  [(#2158)](https://github.com/PennyLaneAI/pennylane/pull/2158)
  [(#2169)](https://github.com/PennyLaneAI/pennylane/pull/2169)
  [(#2192)](https://github.com/PennyLaneAI/pennylane/pull/2192)
  [(#2216)](https://github.com/PennyLaneAI/pennylane/pull/2216)
  [(#2168)](https://github.com/PennyLaneAI/pennylane/pull/2168)
  [(#2231)](https://github.com/PennyLaneAI/pennylane/pull/2231)
  [(#2234)](https://github.com/PennyLaneAI/pennylane/pull/2234)
  [(#2244)](https://github.com/PennyLaneAI/pennylane/pull/2244)
  [(#2251)](https://github.com/PennyLaneAI/pennylane/pull/2251)
  [(#2265)](https://github.com/PennyLaneAI/pennylane/pull/2265)
  [(#2254)](https://github.com/PennyLaneAI/pennylane/pull/2254)
  [(#2260)](https://github.com/PennyLaneAI/pennylane/pull/2260)
  [(#2257)](https://github.com/PennyLaneAI/pennylane/pull/2257)
  [(#2279)](https://github.com/PennyLaneAI/pennylane/pull/2279)
  
  The example below shows how a three-qubit circuit can be run on a two-qubit device:
  
  ```python
  dev = qml.device("default.qubit", wires=2)

  @qml.cut_circuit
  @qml.qnode(dev)
  def circuit(x):
      qml.RX(x, wires=0)
      qml.RY(0.9, wires=1)
      qml.RX(0.3, wires=2)

      qml.CZ(wires=[0, 1])
      qml.RY(-0.4, wires=0)

      qml.WireCut(wires=1)

      qml.CZ(wires=[1, 2])

      return qml.expval(qml.grouping.string_to_pauli_word("ZZZ"))
  ```
  
  Instead of executing the circuit directly, it will be partitioned into smaller fragments
  according to the `WireCut` locations, and each fragment executed multiple times. Combining the
  results of the fragment executions will recover the expected output of the original uncut circuit.
  
    ```pycon
  >>> x = np.array(0.531, requires_grad=True)
  >>> circuit(0.531)
  0.47165198882111165
  ```

  Circuit cutting support is also differentiable:
  
  ```pycon
  >>> qml.grad(circuit)(x)
  -0.276982865449393
  ```
  
  For more details on circuit cutting, check out the
  [qml.cut_circuit](https://pennylane.readthedocs.io/en/stable/code/api/pennylane.cut_circuit.html)
  documentation page or [Peng et. al](https://arxiv.org/abs/1904.00102).

* A method to batch the non-trainable inputs for machine learning applications has been added.
  [(#2069)](https://github.com/PennyLaneAI/pennylane/pull/2069)

<h3>Improvements</h3>

* Some error messages have been improved and operation properties made
  more consistent.
  [(#2287)](https://github.com/PennyLaneAI/pennylane/pull/2287/)

* No two-term parameter-shift rule is assumed anymore by default.
  [(#2227)](https://github.com/PennyLaneAI/pennylane/pull/2227)

  Previously, operations marked for analytic differentiation that
  do not provide a `generator`, `parameter_frequencies` or a
  custom `grad_recipe` were assumed to satisfy the two-term shift
  rule. This now has to be made explicit for custom operations
  by adding any of the above attributes.

* The `qml.draw_mpl` transform supports a `expansion_strategy` keyword argument.
  [(#2271)](https://github.com/PennyLaneAI/pennylane/pull/2271/)

* The `qml.gradients` module has been streamlined and special-purpose functions
  moved closer to their use cases, while preserving existing behaviour.
  [(#2200)](https://github.com/PennyLaneAI/pennylane/pull/2200)

* Added a new `partition_pauli_group` function to the `grouping` module for
  efficiently measuring the `N`-qubit Pauli group with `3 ** N`
  qubit-wise commuting terms.
  [(#2185)](https://github.com/PennyLaneAI/pennylane/pull/2185)

  ```pycon
  >>> qml.grouping.partition_pauli_group(2)
  [['II', 'IZ', 'ZI', 'ZZ'],
   ['IX', 'ZX'],
   ['IY', 'ZY'],
   ['XI', 'XZ'],
   ['XX'],
   ['XY'],
   ['YI', 'YZ'],
   ['YX'],
   ['YY']]
  ```

>>>>>>> 78447d04
<h3>Breaking changes</h3>

<h3>Deprecations</h3>

<<<<<<< HEAD
=======
* The `qml.operation.Operation.get_parameter_shift` method has been deprecated
  and will be removed in a future release.
  [#2227](https://github.com/PennyLaneAI/pennylane/pull/2227)

  Instead, the functionalities for general parameter-shift rules in the
  `qml.gradients` module should be used, together with the operation attributes
  `parameter_frequencies` or `grad_recipe`.

* The `qml.finite_diff()` function has been deprecated and will be removed
  in an upcoming release. Instead,
  `qml.gradients.finite_diff()` can be used to compute purely quantum gradients
  (that is, gradients of tapes or QNode).
  [#2212](https://github.com/PennyLaneAI/pennylane/pull/2212)

* `qml.transforms.get_unitary_matrix()` has been deprecated and will be removed
  in a future release. For extracting matrices of operations and quantum functions,
  please use `qml.matrix()`.
  [(#2248)](https://github.com/PennyLaneAI/pennylane/pull/2248)

<h3>Bug fixes</h3>

* The `basis` property of `qml.SWAP` was set to `"X"`, which is incorrect; it is
  now set to `None`.
  [(#2287)](https://github.com/PennyLaneAI/pennylane/pull/2287/)

* The `qml.RandomLayers` template now decomposes when the weights are a list of lists.
  [(#2266)](https://github.com/PennyLaneAI/pennylane/pull/2266/)

* The `qml.QubitUnitary` operation now supports jitting. 
  [(#2249)](https://github.com/PennyLaneAI/pennylane/pull/2249)

* Fixes a bug in the JAX interface where ``DeviceArray`` objects
  were not being converted to NumPy arrays before executing an
  external device.
  [(#2255)](https://github.com/PennyLaneAI/pennylane/pull/2255)

* The ``qml.ctrl`` transform now works correctly with gradient transforms
  such as the parameter-shift rule.
  [(#2238)](https://github.com/PennyLaneAI/pennylane/pull/2238)

* Fixes a bug in which passing required arguments into operations as
  keyword arguments would throw an error because the documented call
  signature didn't match the function definition.
  [(#1976)](https://github.com/PennyLaneAI/pennylane/pull/1976)

* The operation `OrbitalRotation` previously was wrongfully registered to satisfy
  the four-term parameter shift rule. The correct eight-term rule will now be used when
  using the parameter-shift rule.
  [(#2180)](https://github.com/PennyLaneAI/pennylane/pull/2180)
  
* Fixes a bug where `qml.gradients.param_shift_hessian` would produce an
  error whenever all elements of the Hessian are known in advance to be 0.
  [(#2299)](https://github.com/PennyLaneAI/pennylane/pull/2299)

>>>>>>> 78447d04
<h3>Documentation</h3>

<h3>Contributors</h3>

<<<<<<< HEAD
This release contains contributions from (in alphabetical order):
=======
This release contains contributions from (in alphabetical order):

Jack Y. Araz, Sam Banning, Thomas Bromley, Olivia Di Matteo, Anthony Hayes, David Ittah, Josh Izaac,
Christina Lee, Angus Lowe, Maria Fernanda Morris, Romain Moyard, Zeyue Niu, Maria Schuld, Jay Soni,
Antal Száva, David Wierichs
>>>>>>> 78447d04
<|MERGE_RESOLUTION|>--- conflicted
+++ resolved
@@ -4,10 +4,6 @@
 
 <h3>New features since last release</h3>
 
-<<<<<<< HEAD
-<h3>Improvements</h3>
-
-=======
 * A new operation `qml.Snapshot` has been added to assist users in debugging quantum progams.
   The instruction is used to save the internal state of simulator devices at arbitrary points of
   execution, such as the quantum state vector and density matrix in the qubit case, or the
@@ -47,6 +43,7 @@
 
   - `qml.generator()` for computing the generator of a single-parameter unitary operation.
     [(#2256)](https://github.com/PennyLaneAI/pennylane/pull/2256)
+    [(#2304)](https://github.com/PennyLaneAI/pennylane/pull/2304)
 
   All operator transforms can be used on instantiated operators,
 
@@ -357,13 +354,10 @@
    ['YY']]
   ```
 
->>>>>>> 78447d04
 <h3>Breaking changes</h3>
 
 <h3>Deprecations</h3>
 
-<<<<<<< HEAD
-=======
 * The `qml.operation.Operation.get_parameter_shift` method has been deprecated
   and will be removed in a future release.
   [#2227](https://github.com/PennyLaneAI/pennylane/pull/2227)
@@ -418,17 +412,12 @@
   error whenever all elements of the Hessian are known in advance to be 0.
   [(#2299)](https://github.com/PennyLaneAI/pennylane/pull/2299)
 
->>>>>>> 78447d04
 <h3>Documentation</h3>
 
 <h3>Contributors</h3>
 
-<<<<<<< HEAD
-This release contains contributions from (in alphabetical order):
-=======
 This release contains contributions from (in alphabetical order):
 
 Jack Y. Araz, Sam Banning, Thomas Bromley, Olivia Di Matteo, Anthony Hayes, David Ittah, Josh Izaac,
 Christina Lee, Angus Lowe, Maria Fernanda Morris, Romain Moyard, Zeyue Niu, Maria Schuld, Jay Soni,
-Antal Száva, David Wierichs
->>>>>>> 78447d04
+Antal Száva, David Wierichs