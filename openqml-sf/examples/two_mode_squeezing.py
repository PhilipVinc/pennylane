"""Two mode squeezing example.

In this demo we optimize an optical quantum circuit such that the mean photon number at mode 1 is 1.
"""
import openqml as qm
from openqml import numpy as np

dev1 = qm.device('strawberryfields.gaussian', wires=2)

@qm.qfunc(dev1)
def circuit(alpha, r):
    """Two mode squeezing with PNR on mode 1

    Args:
        r (float): squeezing parameter
    """
<<<<<<< HEAD
    qm.Displacement(alpha, 0, [0])
    qm.Squeezing(r, 0, [0, 1])
    return qm.expectation.Fock([1])
=======
    qm.Displacement(alpha, 0, wires=[0])
    qm.TwoModeSqueezing(r, 0, wires=[0, 1])
    return qm.expectation.Fock(wires=1)
>>>>>>> 6091c44d

def cost(weights, batched):
    """Cost (error) function to be minimized.

    Args:
        r (float): squeezing parameter
    """
    return np.abs(circuit(*weights)-1)

# initialize r with random value
init_weights = np.random.randn(2)
o = qm.Optimizer(cost, init_weights, optimizer='SGD')

# train the circuit
c = o.train(max_steps=100)

# print the results
print('Initial [alpha, r] parameters:', init_weights)
print('Optimized [alpha, r] parameter:', o.weights)
print('Circuit output at optimized parameters:', circuit(*o.weights))
print('Circuit gradient at optimized parameters:', qm.grad(circuit, [o.weights]))
print('Cost gradient at optimized parameters:', qm.grad(cost, [o.weights, None]))<|MERGE_RESOLUTION|>--- conflicted
+++ resolved
@@ -14,15 +14,9 @@
     Args:
         r (float): squeezing parameter
     """
-<<<<<<< HEAD
-    qm.Displacement(alpha, 0, [0])
-    qm.Squeezing(r, 0, [0, 1])
-    return qm.expectation.Fock([1])
-=======
     qm.Displacement(alpha, 0, wires=[0])
     qm.TwoModeSqueezing(r, 0, wires=[0, 1])
     return qm.expectation.Fock(wires=1)
->>>>>>> 6091c44d
 
 def cost(weights, batched):
     """Cost (error) function to be minimized.
