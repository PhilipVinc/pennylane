--- conflicted
+++ resolved
@@ -18,56 +18,7 @@
 from gate_data import I, SWAP
 
 
-<<<<<<< HEAD
-def check_matrix_equivalence(matrix_expected, matrix_obtained):
-=======
-def compute_matrix_from_ops_one_qubit(ops):
-    """Given a list of single-qubit operations, construct its matrix representation."""
-
-    mat = I
-
-    for op in ops:
-        mat = qml.math.dot(op.matrix, mat)
-    return mat
-
-
-def compute_matrix_from_ops_two_qubit(ops, wire_order):
-    """Given a list of two-qubit operations, construct its matrix representation."""
-
-    mat = np.eye(4)
-
-    wire_order = qml.wires.Wires(wire_order)
-
-    for op in ops:
-        op_wires = qml.wires.Wires(op.wires)
-
-        if len(op_wires) == 1:
-            # These first two cases are to cover tensorflow quirks
-            if op.name == "RZ":
-                op_mat = qml.RZ(*qml.math.unwrap(op.parameters), wires=0).matrix
-            elif op.name == "Rot":
-                op_mat = qml.Rot(*qml.math.unwrap(op.parameters), wires=0).matrix
-            else:
-                op_mat = qml.math.unwrap(op.matrix)
-
-            if op_wires[0] == wire_order[0]:
-                tensor_prod = np.kron(op_mat, I)
-            else:
-                tensor_prod = np.kron(I, op_mat)
-
-            mat = np.dot(tensor_prod, mat)
-
-        else:
-            if op_wires == wire_order:
-                mat = np.dot(op.matrix, mat)
-            else:
-                mat = np.linalg.multi_dot([SWAP, op.matrix, SWAP, mat])
-
-    return mat
-
-
 def check_matrix_equivalence(matrix_expected, matrix_obtained, atol=1e-8):
->>>>>>> 3871332d
     """Takes two matrices and checks if multiplying one by the conjugate
     transpose of the other gives the identity."""
 
