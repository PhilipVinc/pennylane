# Copyright 2018-2022 Xanadu Quantum Technologies Inc.

# Licensed under the Apache License, Version 2.0 (the "License");
# you may not use this file except in compliance with the License.
# You may obtain a copy of the License at

#     http://www.apache.org/licenses/LICENSE-2.0

# Unless required by applicable law or agreed to in writing, software
# distributed under the License is distributed on an "AS IS" BASIS,
# WITHOUT WARRANTIES OR CONDITIONS OF ANY KIND, either express or implied.
# See the License for the specific language governing permissions and
# limitations under the License.
"""
Unit tests for the eigvals transform
"""
from functools import reduce

import pytest
import scipy

import pennylane as qml
from gate_data import CNOT, H, I
from gate_data import Roty as RY
from gate_data import S, X, Y, Z
from pennylane import numpy as np
from pennylane.transforms.op_transforms import OperationTransformError

one_qubit_no_parameter = [
    qml.PauliX,
    qml.PauliY,
    qml.PauliZ,
    qml.Hadamard,
    qml.S,
    qml.T,
    qml.SX,
]

one_qubit_one_parameter = [qml.RX, qml.RY, qml.RZ, qml.PhaseShift]


class TestSingleOperation:
    @pytest.mark.parametrize("op_class", one_qubit_no_parameter)
    def test_non_parametric_instantiated(self, op_class):
        """Verify that the eigenvalues of non-parametric one-qubit gates are correct
        when provided as an instantiated operation"""
        op = op_class(wires=0)
        res = qml.eigvals(op)
        expected = op.eigvals()
        assert np.allclose(res, expected)

    @pytest.mark.parametrize("op_class", one_qubit_no_parameter)
    def test_non_parametric_gates_qfunc(self, op_class):
        """Verify that the eigenvalues of non-parametric one qubit gates is correct
        when provided as a qfunc"""
        res = qml.eigvals(op_class)(wires=0)
        expected = op_class(wires=0).eigvals()
        assert np.allclose(res, expected)

    @pytest.mark.parametrize("op_class", one_qubit_no_parameter)
    def test_non_parametric_gates_qnode(self, op_class):
        """Verify that the eigenvalues of non-parametric one qubit gates is correct
        when provided as a QNode"""
        dev = qml.device("default.qubit", wires=1)
        qnode = qml.QNode(lambda: op_class(wires=0) and qml.probs(wires=0), dev)
        res = qml.eigvals(qnode)()
        expected = op_class(wires=0).eigvals()
        assert np.allclose(res, expected)

    @pytest.mark.parametrize("op_class", one_qubit_one_parameter)
    def test_parametric_gates_instantiated(self, op_class):
        """Verify that the eigenvalues of non-parametric one qubit gates is correct
        when provided as an instantiated operation"""
        op = op_class(0.54, wires=0)
        res = qml.eigvals(op)
        expected = op.eigvals()
        assert np.allclose(res, expected)

    @pytest.mark.parametrize("op_class", one_qubit_one_parameter)
    def test_parametric_gates_qfunc(self, op_class):
        """Verify that the eigenvalues of non-parametric one qubit gates is correct
        when provided as a qfunc"""
        res = qml.eigvals(op_class)(0.54, wires=0)
        expected = op_class(0.54, wires=0).eigvals()
        assert np.allclose(res, expected)

    @pytest.mark.parametrize("op_class", one_qubit_one_parameter)
    def test_parametric_gates_qnode(self, op_class):
        """Verify that the eigenvalues of non-parametric one qubit gates is correct
        when provided as a QNode"""
        dev = qml.device("default.qubit", wires=1)
        qnode = qml.QNode(lambda x: op_class(x, wires=0) and qml.probs(wires=0), dev)
        res = qml.eigvals(qnode)(0.54)
        expected = op_class(0.54, wires=0).eigvals()
        assert np.allclose(res, expected)

    @pytest.mark.parametrize("op_class", one_qubit_one_parameter)
    def test_adjoint(self, op_class):
        """Test that the adjoint is correctly taken into account"""
        rounding_precision = 6
        res = qml.eigvals(qml.adjoint(op_class))(0.54, wires=0)
<<<<<<< HEAD
        expected = op_class(-0.54, wires=0).get_eigvals()
        assert set(np.around(res, rounding_precision)) == set(np.around(res, rounding_precision))
=======
        expected = op_class(-0.54, wires=0).eigvals()
        assert np.allclose(res, expected)
>>>>>>> 5bad4fad

    def test_ctrl(self):
        """Test that the ctrl is correctly taken into account"""
        res = qml.eigvals(qml.ctrl(qml.PauliX, 0))(wires=1)
        expected = np.linalg.eigvals(qml.matrix(qml.CNOT(wires=[0, 1])))
        assert np.allclose(res, expected)

    def test_tensor_product(self):
        """Test a tensor product"""
        res = qml.eigvals(qml.PauliX(0) @ qml.Identity(1) @ qml.PauliZ(1))
        expected = reduce(np.kron, [[1, -1], [1, 1], [1, -1]])
        assert np.allclose(res, expected)

    def test_hamiltonian(self):
        """Test that the matrix of a Hamiltonian is correctly returned"""
        H = qml.PauliZ(0) @ qml.PauliY(1) - 0.5 * qml.PauliX(1)

        with pytest.warns(UserWarning, match="the eigenvalues will be computed numerically"):
            res = qml.eigvals(H)

        expected = np.linalg.eigvalsh(reduce(np.kron, [Z, Y]) - 0.5 * reduce(np.kron, [I, X]))
        assert np.allclose(res, expected)

    @pytest.mark.xfail(
        reason="This test will fail because Hamiltonians are not queued to tapes yet!"
    )
    def test_hamiltonian_qfunc(self):
        """Test that the matrix of a Hamiltonian is correctly returned"""

        def ansatz(x):
            return qml.PauliZ(0) @ qml.PauliY(1) - x * qml.PauliX(1)

        x = 0.5

        with pytest.warns(UserWarning, match="the eigenvalues will be computed numerically"):
            res = qml.eigvals(ansatz)(x)

        expected = np.linalg.eigvalsh(reduce(np.kron, [Z, Y]) - 0.5 * reduce(np.kron, [I, X]))
        assert np.allclose(res, expected)

    @pytest.mark.parametrize(
        ("row", "col", "dat", "val_ref"),
        [
            (
                # coordinates and values of a sparse Hamiltonian computed for H2
                # with geometry: np.array([[0.0, 0.0, 0.3674625962], [0.0, 0.0, -0.3674625962]])
                np.array([0, 1, 2, 3, 3, 4, 5, 6, 6, 7, 8, 9, 9, 10, 11, 12, 12, 13, 14, 15]),
                np.array([0, 1, 2, 3, 12, 4, 5, 6, 9, 7, 8, 6, 9, 10, 11, 3, 12, 13, 14, 15]),
                np.array(
                    [
                        0.72004228 + 0.0j,
                        0.2481941 + 0.0j,
                        0.2481941 + 0.0j,
                        0.47493346 + 0.0j,
                        0.18092703 + 0.0j,
                        -0.5363422 + 0.0j,
                        -0.52452264 + 0.0j,
                        -0.34359561 + 0.0j,
                        -0.18092703 + 0.0j,
                        0.36681148 + 0.0j,
                        -0.5363422 + 0.0j,
                        -0.18092703 + 0.0j,
                        -0.34359561 + 0.0j,
                        -0.52452264 + 0.0j,
                        0.36681148 + 0.0j,
                        0.18092703 + 0.0j,
                        -1.11700225 + 0.0j,
                        -0.44058792 + 0.0j,
                        -0.44058792 + 0.0j,
                        0.93441394 + 0.0j,
                    ]
                ),
                # eigenvalues of the same matrix computed with np.linalg.eigh(H_dense)
                np.array(
                    [
                        -1.13730605,
                        -0.5363422,
                        -0.5363422,
                        -0.52452264,
                        -0.52452264,
                        -0.52452264,
                        -0.44058792,
                        -0.44058792,
                        -0.16266858,
                        0.0,
                        0.0,
                        0.0,
                        0.0,
                        0.2481941,
                        0.2481941,
                        0.36681148,
                        0.36681148,
                        0.49523726,
                        0.72004228,
                        0.93441394,
                    ]
                ),
            ),
        ],
    )
    def test_sparse_hamiltonian(self, row, col, dat, val_ref):
        """Test that the eigenvalues of a sparse Hamiltonian are correctly returned"""
        # N x N matrix with N = 20
        h_sparse = scipy.sparse.coo_matrix((dat, (row, col)), shape=(len(row), len(col)))
        h_sparse = qml.SparseHamiltonian(h_sparse, wires=all)

        # k = 1  (< N-1) scipy.sparse.linalg is used:
        val_groundstate = qml.eigvals(h_sparse, k=1)
        # k = 18  (< N-1) scipy.sparse.linalg is used:
        val_n_sparse = qml.eigvals(h_sparse, k=len(val_ref) - 2)
        # k = 20 (> N-1) qml.math.linalg is used:
        val_all = qml.eigvals(h_sparse, k=len(val_ref))
        # k = 19 (= N-1) qml.math.linalg is used:
        val_n_dense = qml.eigvals(h_sparse, k=len(val_ref) - 1)

        assert np.allclose(val_groundstate, val_ref[0])
        assert np.allclose(np.sort(val_n_sparse), val_ref[0:18])
        assert np.allclose(np.sort(val_all), val_ref)
        assert np.allclose(np.sort(val_n_dense), val_ref)


class TestMultipleOperations:
    def test_multiple_operations_tape_no_overlaps(self):
        """Check the eigenvalues for a tape containing multiple gates
        assuming no overlap of wires"""

        with qml.tape.QuantumTape() as tape:
            qml.PauliX(wires="a")
            qml.S(wires="b")
            qml.Hadamard(wires="c")

        res = qml.eigvals(tape)
        expected = np.linalg.eigvals(np.kron(X, np.kron(S, H)))

        assert np.allclose(np.sort(res.real), np.sort(expected.real))
        assert np.allclose(np.sort(res.imag), np.sort(expected.imag))

    def test_multiple_operations_tape(self):
        """Check the eigenvalues for a tape containing multiple gates"""

        with qml.tape.QuantumTape() as tape:
            qml.PauliX(wires="a")
            qml.S(wires="b")
            qml.Hadamard(wires="c")
            qml.CNOT(wires=["b", "c"])

        with pytest.warns(UserWarning, match="the eigenvalues will be computed numerically"):
            res = qml.eigvals(tape)

        expected = np.linalg.eigvals(np.kron(I, CNOT) @ np.kron(X, np.kron(S, H)))
        assert np.allclose(res, expected)

    def test_multiple_operations_qfunc(self):
        """Check the eigenvalues for a qfunc containing multiple gates"""

        def testcircuit():
            qml.PauliX(wires="a")
            qml.S(wires="b")
            qml.Hadamard(wires="c")
            qml.CNOT(wires=["b", "c"])

        with pytest.warns(UserWarning, match="the eigenvalues will be computed numerically"):
            res = qml.eigvals(testcircuit)()

        expected = np.linalg.eigvals(np.kron(I, CNOT) @ np.kron(X, np.kron(S, H)))
        assert np.allclose(res, expected)

    def test_multiple_operations_qnode(self):
        """Check the eigenvalues for a QNode containing multiple gates"""
        dev = qml.device("default.qubit", wires=["a", "b", "c"])

        @qml.qnode(dev)
        def testcircuit():
            qml.PauliX(wires="a")
            qml.adjoint(qml.S)(wires="b")
            qml.Hadamard(wires="c")
            qml.CNOT(wires=["b", "c"])
            return qml.expval(qml.PauliZ("a"))

        with pytest.warns(UserWarning, match="the eigenvalues will be computed numerically"):
            res = qml.eigvals(testcircuit)()

        expected = np.linalg.eigvals(np.kron(I, CNOT) @ np.kron(X, np.kron(np.linalg.inv(S), H)))
        assert np.allclose(res, expected)


class TestTemplates:
    """These tests are useful as they test operators that might not have
    matrix forms defined, requiring decomposition."""

    def test_instantiated(self):
        """Test an instantiated template"""
        weights = np.array([[[0.1, 0.2, 0.3], [0.1, 0.2, 0.3]]])
        op = qml.StronglyEntanglingLayers(weights, wires=[0, 1])

        with pytest.warns(UserWarning, match="the eigenvalues will be computed numerically"):
            res = qml.eigvals(op)

        with qml.tape.QuantumTape() as tape:
            op.decomposition()

        with pytest.warns(UserWarning, match="the eigenvalues will be computed numerically"):
            expected = qml.eigvals(tape)

        assert np.allclose(res, expected)

    def test_qfunc(self):
        """Test a template used within a qfunc"""

        def circuit(weights, x):
            qml.StronglyEntanglingLayers(weights, wires=[0, 1])
            qml.RX(x, wires=0)

        weights = np.array([[[0.1, 0.2, 0.3], [0.1, 0.2, 0.3]]])
        x = 0.54

        with pytest.warns(UserWarning, match="the eigenvalues will be computed numerically"):
            res = qml.eigvals(circuit)(weights, x)

        op = qml.StronglyEntanglingLayers(weights, wires=[0, 1])

        with qml.tape.QuantumTape() as tape:
            op.decomposition()
            qml.RX(x, wires=0)

        with pytest.warns(UserWarning, match="the eigenvalues will be computed numerically"):
            expected = qml.eigvals(tape)

        assert np.allclose(res, expected)

    def test_nested_instantiated(self):
        """Test an operation that must be decomposed twice"""

        class CustomOp(qml.operation.Operation):
            num_params = 1
            num_wires = 2

            @staticmethod
            def compute_decomposition(weights, wires):
                return [qml.StronglyEntanglingLayers(weights, wires=wires)]

        weights = np.array([[[0.1, 0.2, 0.3], [0.1, 0.2, 0.3]]])
        op = CustomOp(weights, wires=[0, 1])

        with pytest.warns(UserWarning, match="the eigenvalues will be computed numerically"):
            res = qml.eigvals(op)

        op = qml.StronglyEntanglingLayers(weights, wires=[0, 1])
        with qml.tape.QuantumTape() as tape:
            op.decomposition()

        with pytest.warns(UserWarning, match="the eigenvalues will be computed numerically"):
            expected = qml.eigvals(tape)

        assert np.allclose(res, expected)

    def test_nested_qfunc(self):
        """Test an operation that must be decomposed twice"""

        class CustomOp(qml.operation.Operation):
            num_params = 1
            num_wires = 2

            @staticmethod
            def compute_decomposition(weights, wires):
                return [qml.StronglyEntanglingLayers(weights, wires=wires)]

        def circuit(weights, x):
            CustomOp(weights, wires=[0, 1])
            qml.RX(x, wires=0)

        weights = np.array([[[0.1, 0.2, 0.3], [0.1, 0.2, 0.3]]])
        x = 0.54

        with pytest.warns(UserWarning, match="the eigenvalues will be computed numerically"):
            res = qml.eigvals(circuit)(weights, x)

        op = qml.StronglyEntanglingLayers(weights, wires=[0, 1])

        with qml.tape.QuantumTape() as tape:
            op.decomposition()
            qml.RX(x, wires=0)

        with pytest.warns(UserWarning, match="the eigenvalues will be computed numerically"):
            expected = qml.eigvals(tape)

        assert np.allclose(res, expected)


class TestDifferentiation:
    """Differentiation tests"""

    @pytest.mark.parametrize("v", np.linspace(0.2, 1.6, 8))
    def test_jax(self, v):
        """Test that differentiation works correctly when using JAX"""

        jax = pytest.importorskip("jax")

        def circuit(theta):
            qml.RX(theta, wires=0)
            qml.PauliZ(wires=0)
            qml.CNOT(wires=[0, 1])

        def loss(theta):
            U = qml.eigvals(circuit)(theta)
            return qml.math.sum(qml.math.real(U))

        x = jax.numpy.array(v)

        with pytest.warns(UserWarning, match="the eigenvalues will be computed numerically"):
            l = loss(x)
            dl = jax.grad(loss)(x)

        assert isinstance(l, jax.numpy.ndarray)
        assert np.allclose(l, 2 * np.cos(v / 2))
        assert np.allclose(dl, -np.sin(v / 2))

    @pytest.mark.parametrize("v", np.linspace(0.2, 1.6, 8))
    def test_torch(self, v):
        """Test that differentiation works correctly when using Torch"""

        torch = pytest.importorskip("torch")

        def circuit(theta):
            qml.RX(theta, wires=0)
            qml.PauliZ(wires=0)
            qml.CNOT(wires=[0, 1])

        def loss(theta):
            U = qml.eigvals(circuit)(theta)
            return qml.math.sum(qml.math.real(U))

        x = torch.tensor(v, requires_grad=True)

        with pytest.warns(UserWarning, match="the eigenvalues will be computed numerically"):
            l = loss(x)
            l.backward()

        dl = x.grad

        assert isinstance(l, torch.Tensor)
        assert np.allclose(l.detach(), 2 * np.cos(v / 2))
        assert np.allclose(dl.detach(), -np.sin(v / 2))

    @pytest.mark.parametrize("v", np.linspace(0.2, 1.6, 8))
    def test_tensorflow(self, v):
        """Test that differentiation works correctly when using TF"""

        tf = pytest.importorskip("tensorflow")

        def circuit(theta):
            qml.RX(theta, wires=0)
            qml.PauliZ(wires=0)
            qml.CNOT(wires=[0, 1])

        def loss(theta):
            U = qml.eigvals(circuit)(theta)
            return qml.math.sum(qml.math.real(U))

        x = tf.Variable(v)
        with tf.GradientTape() as tape:
            with pytest.warns(UserWarning, match="the eigenvalues will be computed numerically"):
                l = loss(x)
        dl = tape.gradient(l, x)

        assert isinstance(l, tf.Tensor)
        assert np.allclose(l, 2 * np.cos(v / 2))
        assert np.allclose(dl, -np.sin(v / 2))

    @pytest.mark.xfail(reason="np.linalg.eigvals not differentiable using Autograd")
    @pytest.mark.parametrize("v", np.linspace(0.2, 1.6, 8))
    def test_autograd(self, v):
        """Test that differentiation works correctly when using Autograd"""

        def circuit(theta):
            qml.RX(theta, wires=0)
            qml.PauliZ(wires=0)
            qml.CNOT(wires=[0, 1])

        def loss(theta):
            U = qml.eigvals(circuit)(theta)
            return qml.math.sum(qml.math.real(U))

        x = np.array(v, requires_grad=True)

        with pytest.warns(UserWarning, match="the eigenvalues will be computed numerically"):
            l = loss(x)
            dl = qml.grad(loss)(x)

        assert isinstance(l, qml.numpy.tensor)
        assert np.allclose(l, 2 * np.cos(v / 2))
        assert np.allclose(dl, -np.sin(v / 2))
<|MERGE_RESOLUTION|>--- conflicted
+++ resolved
@@ -1,500 +1,495 @@
-# Copyright 2018-2022 Xanadu Quantum Technologies Inc.
-
-# Licensed under the Apache License, Version 2.0 (the "License");
-# you may not use this file except in compliance with the License.
-# You may obtain a copy of the License at
-
-#     http://www.apache.org/licenses/LICENSE-2.0
-
-# Unless required by applicable law or agreed to in writing, software
-# distributed under the License is distributed on an "AS IS" BASIS,
-# WITHOUT WARRANTIES OR CONDITIONS OF ANY KIND, either express or implied.
-# See the License for the specific language governing permissions and
-# limitations under the License.
-"""
-Unit tests for the eigvals transform
-"""
-from functools import reduce
-
-import pytest
-import scipy
-
-import pennylane as qml
-from gate_data import CNOT, H, I
-from gate_data import Roty as RY
-from gate_data import S, X, Y, Z
-from pennylane import numpy as np
-from pennylane.transforms.op_transforms import OperationTransformError
-
-one_qubit_no_parameter = [
-    qml.PauliX,
-    qml.PauliY,
-    qml.PauliZ,
-    qml.Hadamard,
-    qml.S,
-    qml.T,
-    qml.SX,
-]
-
-one_qubit_one_parameter = [qml.RX, qml.RY, qml.RZ, qml.PhaseShift]
-
-
-class TestSingleOperation:
-    @pytest.mark.parametrize("op_class", one_qubit_no_parameter)
-    def test_non_parametric_instantiated(self, op_class):
-        """Verify that the eigenvalues of non-parametric one-qubit gates are correct
-        when provided as an instantiated operation"""
-        op = op_class(wires=0)
-        res = qml.eigvals(op)
-        expected = op.eigvals()
-        assert np.allclose(res, expected)
-
-    @pytest.mark.parametrize("op_class", one_qubit_no_parameter)
-    def test_non_parametric_gates_qfunc(self, op_class):
-        """Verify that the eigenvalues of non-parametric one qubit gates is correct
-        when provided as a qfunc"""
-        res = qml.eigvals(op_class)(wires=0)
-        expected = op_class(wires=0).eigvals()
-        assert np.allclose(res, expected)
-
-    @pytest.mark.parametrize("op_class", one_qubit_no_parameter)
-    def test_non_parametric_gates_qnode(self, op_class):
-        """Verify that the eigenvalues of non-parametric one qubit gates is correct
-        when provided as a QNode"""
-        dev = qml.device("default.qubit", wires=1)
-        qnode = qml.QNode(lambda: op_class(wires=0) and qml.probs(wires=0), dev)
-        res = qml.eigvals(qnode)()
-        expected = op_class(wires=0).eigvals()
-        assert np.allclose(res, expected)
-
-    @pytest.mark.parametrize("op_class", one_qubit_one_parameter)
-    def test_parametric_gates_instantiated(self, op_class):
-        """Verify that the eigenvalues of non-parametric one qubit gates is correct
-        when provided as an instantiated operation"""
-        op = op_class(0.54, wires=0)
-        res = qml.eigvals(op)
-        expected = op.eigvals()
-        assert np.allclose(res, expected)
-
-    @pytest.mark.parametrize("op_class", one_qubit_one_parameter)
-    def test_parametric_gates_qfunc(self, op_class):
-        """Verify that the eigenvalues of non-parametric one qubit gates is correct
-        when provided as a qfunc"""
-        res = qml.eigvals(op_class)(0.54, wires=0)
-        expected = op_class(0.54, wires=0).eigvals()
-        assert np.allclose(res, expected)
-
-    @pytest.mark.parametrize("op_class", one_qubit_one_parameter)
-    def test_parametric_gates_qnode(self, op_class):
-        """Verify that the eigenvalues of non-parametric one qubit gates is correct
-        when provided as a QNode"""
-        dev = qml.device("default.qubit", wires=1)
-        qnode = qml.QNode(lambda x: op_class(x, wires=0) and qml.probs(wires=0), dev)
-        res = qml.eigvals(qnode)(0.54)
-        expected = op_class(0.54, wires=0).eigvals()
-        assert np.allclose(res, expected)
-
-    @pytest.mark.parametrize("op_class", one_qubit_one_parameter)
-    def test_adjoint(self, op_class):
-        """Test that the adjoint is correctly taken into account"""
-        rounding_precision = 6
-        res = qml.eigvals(qml.adjoint(op_class))(0.54, wires=0)
-<<<<<<< HEAD
-        expected = op_class(-0.54, wires=0).get_eigvals()
-        assert set(np.around(res, rounding_precision)) == set(np.around(res, rounding_precision))
-=======
-        expected = op_class(-0.54, wires=0).eigvals()
-        assert np.allclose(res, expected)
->>>>>>> 5bad4fad
-
-    def test_ctrl(self):
-        """Test that the ctrl is correctly taken into account"""
-        res = qml.eigvals(qml.ctrl(qml.PauliX, 0))(wires=1)
-        expected = np.linalg.eigvals(qml.matrix(qml.CNOT(wires=[0, 1])))
-        assert np.allclose(res, expected)
-
-    def test_tensor_product(self):
-        """Test a tensor product"""
-        res = qml.eigvals(qml.PauliX(0) @ qml.Identity(1) @ qml.PauliZ(1))
-        expected = reduce(np.kron, [[1, -1], [1, 1], [1, -1]])
-        assert np.allclose(res, expected)
-
-    def test_hamiltonian(self):
-        """Test that the matrix of a Hamiltonian is correctly returned"""
-        H = qml.PauliZ(0) @ qml.PauliY(1) - 0.5 * qml.PauliX(1)
-
-        with pytest.warns(UserWarning, match="the eigenvalues will be computed numerically"):
-            res = qml.eigvals(H)
-
-        expected = np.linalg.eigvalsh(reduce(np.kron, [Z, Y]) - 0.5 * reduce(np.kron, [I, X]))
-        assert np.allclose(res, expected)
-
-    @pytest.mark.xfail(
-        reason="This test will fail because Hamiltonians are not queued to tapes yet!"
-    )
-    def test_hamiltonian_qfunc(self):
-        """Test that the matrix of a Hamiltonian is correctly returned"""
-
-        def ansatz(x):
-            return qml.PauliZ(0) @ qml.PauliY(1) - x * qml.PauliX(1)
-
-        x = 0.5
-
-        with pytest.warns(UserWarning, match="the eigenvalues will be computed numerically"):
-            res = qml.eigvals(ansatz)(x)
-
-        expected = np.linalg.eigvalsh(reduce(np.kron, [Z, Y]) - 0.5 * reduce(np.kron, [I, X]))
-        assert np.allclose(res, expected)
-
-    @pytest.mark.parametrize(
-        ("row", "col", "dat", "val_ref"),
-        [
-            (
-                # coordinates and values of a sparse Hamiltonian computed for H2
-                # with geometry: np.array([[0.0, 0.0, 0.3674625962], [0.0, 0.0, -0.3674625962]])
-                np.array([0, 1, 2, 3, 3, 4, 5, 6, 6, 7, 8, 9, 9, 10, 11, 12, 12, 13, 14, 15]),
-                np.array([0, 1, 2, 3, 12, 4, 5, 6, 9, 7, 8, 6, 9, 10, 11, 3, 12, 13, 14, 15]),
-                np.array(
-                    [
-                        0.72004228 + 0.0j,
-                        0.2481941 + 0.0j,
-                        0.2481941 + 0.0j,
-                        0.47493346 + 0.0j,
-                        0.18092703 + 0.0j,
-                        -0.5363422 + 0.0j,
-                        -0.52452264 + 0.0j,
-                        -0.34359561 + 0.0j,
-                        -0.18092703 + 0.0j,
-                        0.36681148 + 0.0j,
-                        -0.5363422 + 0.0j,
-                        -0.18092703 + 0.0j,
-                        -0.34359561 + 0.0j,
-                        -0.52452264 + 0.0j,
-                        0.36681148 + 0.0j,
-                        0.18092703 + 0.0j,
-                        -1.11700225 + 0.0j,
-                        -0.44058792 + 0.0j,
-                        -0.44058792 + 0.0j,
-                        0.93441394 + 0.0j,
-                    ]
-                ),
-                # eigenvalues of the same matrix computed with np.linalg.eigh(H_dense)
-                np.array(
-                    [
-                        -1.13730605,
-                        -0.5363422,
-                        -0.5363422,
-                        -0.52452264,
-                        -0.52452264,
-                        -0.52452264,
-                        -0.44058792,
-                        -0.44058792,
-                        -0.16266858,
-                        0.0,
-                        0.0,
-                        0.0,
-                        0.0,
-                        0.2481941,
-                        0.2481941,
-                        0.36681148,
-                        0.36681148,
-                        0.49523726,
-                        0.72004228,
-                        0.93441394,
-                    ]
-                ),
-            ),
-        ],
-    )
-    def test_sparse_hamiltonian(self, row, col, dat, val_ref):
-        """Test that the eigenvalues of a sparse Hamiltonian are correctly returned"""
-        # N x N matrix with N = 20
-        h_sparse = scipy.sparse.coo_matrix((dat, (row, col)), shape=(len(row), len(col)))
-        h_sparse = qml.SparseHamiltonian(h_sparse, wires=all)
-
-        # k = 1  (< N-1) scipy.sparse.linalg is used:
-        val_groundstate = qml.eigvals(h_sparse, k=1)
-        # k = 18  (< N-1) scipy.sparse.linalg is used:
-        val_n_sparse = qml.eigvals(h_sparse, k=len(val_ref) - 2)
-        # k = 20 (> N-1) qml.math.linalg is used:
-        val_all = qml.eigvals(h_sparse, k=len(val_ref))
-        # k = 19 (= N-1) qml.math.linalg is used:
-        val_n_dense = qml.eigvals(h_sparse, k=len(val_ref) - 1)
-
-        assert np.allclose(val_groundstate, val_ref[0])
-        assert np.allclose(np.sort(val_n_sparse), val_ref[0:18])
-        assert np.allclose(np.sort(val_all), val_ref)
-        assert np.allclose(np.sort(val_n_dense), val_ref)
-
-
-class TestMultipleOperations:
-    def test_multiple_operations_tape_no_overlaps(self):
-        """Check the eigenvalues for a tape containing multiple gates
-        assuming no overlap of wires"""
-
-        with qml.tape.QuantumTape() as tape:
-            qml.PauliX(wires="a")
-            qml.S(wires="b")
-            qml.Hadamard(wires="c")
-
-        res = qml.eigvals(tape)
-        expected = np.linalg.eigvals(np.kron(X, np.kron(S, H)))
-
-        assert np.allclose(np.sort(res.real), np.sort(expected.real))
-        assert np.allclose(np.sort(res.imag), np.sort(expected.imag))
-
-    def test_multiple_operations_tape(self):
-        """Check the eigenvalues for a tape containing multiple gates"""
-
-        with qml.tape.QuantumTape() as tape:
-            qml.PauliX(wires="a")
-            qml.S(wires="b")
-            qml.Hadamard(wires="c")
-            qml.CNOT(wires=["b", "c"])
-
-        with pytest.warns(UserWarning, match="the eigenvalues will be computed numerically"):
-            res = qml.eigvals(tape)
-
-        expected = np.linalg.eigvals(np.kron(I, CNOT) @ np.kron(X, np.kron(S, H)))
-        assert np.allclose(res, expected)
-
-    def test_multiple_operations_qfunc(self):
-        """Check the eigenvalues for a qfunc containing multiple gates"""
-
-        def testcircuit():
-            qml.PauliX(wires="a")
-            qml.S(wires="b")
-            qml.Hadamard(wires="c")
-            qml.CNOT(wires=["b", "c"])
-
-        with pytest.warns(UserWarning, match="the eigenvalues will be computed numerically"):
-            res = qml.eigvals(testcircuit)()
-
-        expected = np.linalg.eigvals(np.kron(I, CNOT) @ np.kron(X, np.kron(S, H)))
-        assert np.allclose(res, expected)
-
-    def test_multiple_operations_qnode(self):
-        """Check the eigenvalues for a QNode containing multiple gates"""
-        dev = qml.device("default.qubit", wires=["a", "b", "c"])
-
-        @qml.qnode(dev)
-        def testcircuit():
-            qml.PauliX(wires="a")
-            qml.adjoint(qml.S)(wires="b")
-            qml.Hadamard(wires="c")
-            qml.CNOT(wires=["b", "c"])
-            return qml.expval(qml.PauliZ("a"))
-
-        with pytest.warns(UserWarning, match="the eigenvalues will be computed numerically"):
-            res = qml.eigvals(testcircuit)()
-
-        expected = np.linalg.eigvals(np.kron(I, CNOT) @ np.kron(X, np.kron(np.linalg.inv(S), H)))
-        assert np.allclose(res, expected)
-
-
-class TestTemplates:
-    """These tests are useful as they test operators that might not have
-    matrix forms defined, requiring decomposition."""
-
-    def test_instantiated(self):
-        """Test an instantiated template"""
-        weights = np.array([[[0.1, 0.2, 0.3], [0.1, 0.2, 0.3]]])
-        op = qml.StronglyEntanglingLayers(weights, wires=[0, 1])
-
-        with pytest.warns(UserWarning, match="the eigenvalues will be computed numerically"):
-            res = qml.eigvals(op)
-
-        with qml.tape.QuantumTape() as tape:
-            op.decomposition()
-
-        with pytest.warns(UserWarning, match="the eigenvalues will be computed numerically"):
-            expected = qml.eigvals(tape)
-
-        assert np.allclose(res, expected)
-
-    def test_qfunc(self):
-        """Test a template used within a qfunc"""
-
-        def circuit(weights, x):
-            qml.StronglyEntanglingLayers(weights, wires=[0, 1])
-            qml.RX(x, wires=0)
-
-        weights = np.array([[[0.1, 0.2, 0.3], [0.1, 0.2, 0.3]]])
-        x = 0.54
-
-        with pytest.warns(UserWarning, match="the eigenvalues will be computed numerically"):
-            res = qml.eigvals(circuit)(weights, x)
-
-        op = qml.StronglyEntanglingLayers(weights, wires=[0, 1])
-
-        with qml.tape.QuantumTape() as tape:
-            op.decomposition()
-            qml.RX(x, wires=0)
-
-        with pytest.warns(UserWarning, match="the eigenvalues will be computed numerically"):
-            expected = qml.eigvals(tape)
-
-        assert np.allclose(res, expected)
-
-    def test_nested_instantiated(self):
-        """Test an operation that must be decomposed twice"""
-
-        class CustomOp(qml.operation.Operation):
-            num_params = 1
-            num_wires = 2
-
-            @staticmethod
-            def compute_decomposition(weights, wires):
-                return [qml.StronglyEntanglingLayers(weights, wires=wires)]
-
-        weights = np.array([[[0.1, 0.2, 0.3], [0.1, 0.2, 0.3]]])
-        op = CustomOp(weights, wires=[0, 1])
-
-        with pytest.warns(UserWarning, match="the eigenvalues will be computed numerically"):
-            res = qml.eigvals(op)
-
-        op = qml.StronglyEntanglingLayers(weights, wires=[0, 1])
-        with qml.tape.QuantumTape() as tape:
-            op.decomposition()
-
-        with pytest.warns(UserWarning, match="the eigenvalues will be computed numerically"):
-            expected = qml.eigvals(tape)
-
-        assert np.allclose(res, expected)
-
-    def test_nested_qfunc(self):
-        """Test an operation that must be decomposed twice"""
-
-        class CustomOp(qml.operation.Operation):
-            num_params = 1
-            num_wires = 2
-
-            @staticmethod
-            def compute_decomposition(weights, wires):
-                return [qml.StronglyEntanglingLayers(weights, wires=wires)]
-
-        def circuit(weights, x):
-            CustomOp(weights, wires=[0, 1])
-            qml.RX(x, wires=0)
-
-        weights = np.array([[[0.1, 0.2, 0.3], [0.1, 0.2, 0.3]]])
-        x = 0.54
-
-        with pytest.warns(UserWarning, match="the eigenvalues will be computed numerically"):
-            res = qml.eigvals(circuit)(weights, x)
-
-        op = qml.StronglyEntanglingLayers(weights, wires=[0, 1])
-
-        with qml.tape.QuantumTape() as tape:
-            op.decomposition()
-            qml.RX(x, wires=0)
-
-        with pytest.warns(UserWarning, match="the eigenvalues will be computed numerically"):
-            expected = qml.eigvals(tape)
-
-        assert np.allclose(res, expected)
-
-
-class TestDifferentiation:
-    """Differentiation tests"""
-
-    @pytest.mark.parametrize("v", np.linspace(0.2, 1.6, 8))
-    def test_jax(self, v):
-        """Test that differentiation works correctly when using JAX"""
-
-        jax = pytest.importorskip("jax")
-
-        def circuit(theta):
-            qml.RX(theta, wires=0)
-            qml.PauliZ(wires=0)
-            qml.CNOT(wires=[0, 1])
-
-        def loss(theta):
-            U = qml.eigvals(circuit)(theta)
-            return qml.math.sum(qml.math.real(U))
-
-        x = jax.numpy.array(v)
-
-        with pytest.warns(UserWarning, match="the eigenvalues will be computed numerically"):
-            l = loss(x)
-            dl = jax.grad(loss)(x)
-
-        assert isinstance(l, jax.numpy.ndarray)
-        assert np.allclose(l, 2 * np.cos(v / 2))
-        assert np.allclose(dl, -np.sin(v / 2))
-
-    @pytest.mark.parametrize("v", np.linspace(0.2, 1.6, 8))
-    def test_torch(self, v):
-        """Test that differentiation works correctly when using Torch"""
-
-        torch = pytest.importorskip("torch")
-
-        def circuit(theta):
-            qml.RX(theta, wires=0)
-            qml.PauliZ(wires=0)
-            qml.CNOT(wires=[0, 1])
-
-        def loss(theta):
-            U = qml.eigvals(circuit)(theta)
-            return qml.math.sum(qml.math.real(U))
-
-        x = torch.tensor(v, requires_grad=True)
-
-        with pytest.warns(UserWarning, match="the eigenvalues will be computed numerically"):
-            l = loss(x)
-            l.backward()
-
-        dl = x.grad
-
-        assert isinstance(l, torch.Tensor)
-        assert np.allclose(l.detach(), 2 * np.cos(v / 2))
-        assert np.allclose(dl.detach(), -np.sin(v / 2))
-
-    @pytest.mark.parametrize("v", np.linspace(0.2, 1.6, 8))
-    def test_tensorflow(self, v):
-        """Test that differentiation works correctly when using TF"""
-
-        tf = pytest.importorskip("tensorflow")
-
-        def circuit(theta):
-            qml.RX(theta, wires=0)
-            qml.PauliZ(wires=0)
-            qml.CNOT(wires=[0, 1])
-
-        def loss(theta):
-            U = qml.eigvals(circuit)(theta)
-            return qml.math.sum(qml.math.real(U))
-
-        x = tf.Variable(v)
-        with tf.GradientTape() as tape:
-            with pytest.warns(UserWarning, match="the eigenvalues will be computed numerically"):
-                l = loss(x)
-        dl = tape.gradient(l, x)
-
-        assert isinstance(l, tf.Tensor)
-        assert np.allclose(l, 2 * np.cos(v / 2))
-        assert np.allclose(dl, -np.sin(v / 2))
-
-    @pytest.mark.xfail(reason="np.linalg.eigvals not differentiable using Autograd")
-    @pytest.mark.parametrize("v", np.linspace(0.2, 1.6, 8))
-    def test_autograd(self, v):
-        """Test that differentiation works correctly when using Autograd"""
-
-        def circuit(theta):
-            qml.RX(theta, wires=0)
-            qml.PauliZ(wires=0)
-            qml.CNOT(wires=[0, 1])
-
-        def loss(theta):
-            U = qml.eigvals(circuit)(theta)
-            return qml.math.sum(qml.math.real(U))
-
-        x = np.array(v, requires_grad=True)
-
-        with pytest.warns(UserWarning, match="the eigenvalues will be computed numerically"):
-            l = loss(x)
-            dl = qml.grad(loss)(x)
-
-        assert isinstance(l, qml.numpy.tensor)
-        assert np.allclose(l, 2 * np.cos(v / 2))
-        assert np.allclose(dl, -np.sin(v / 2))
+# Copyright 2018-2022 Xanadu Quantum Technologies Inc.
+
+# Licensed under the Apache License, Version 2.0 (the "License");
+# you may not use this file except in compliance with the License.
+# You may obtain a copy of the License at
+
+#     http://www.apache.org/licenses/LICENSE-2.0
+
+# Unless required by applicable law or agreed to in writing, software
+# distributed under the License is distributed on an "AS IS" BASIS,
+# WITHOUT WARRANTIES OR CONDITIONS OF ANY KIND, either express or implied.
+# See the License for the specific language governing permissions and
+# limitations under the License.
+"""
+Unit tests for the eigvals transform
+"""
+from functools import reduce
+
+import pytest
+import scipy
+
+import pennylane as qml
+from gate_data import CNOT, H, I
+from gate_data import Roty as RY
+from gate_data import S, X, Y, Z
+from pennylane import numpy as np
+from pennylane.transforms.op_transforms import OperationTransformError
+
+one_qubit_no_parameter = [
+    qml.PauliX,
+    qml.PauliY,
+    qml.PauliZ,
+    qml.Hadamard,
+    qml.S,
+    qml.T,
+    qml.SX,
+]
+
+one_qubit_one_parameter = [qml.RX, qml.RY, qml.RZ, qml.PhaseShift]
+
+
+class TestSingleOperation:
+    @pytest.mark.parametrize("op_class", one_qubit_no_parameter)
+    def test_non_parametric_instantiated(self, op_class):
+        """Verify that the eigenvalues of non-parametric one-qubit gates are correct
+        when provided as an instantiated operation"""
+        op = op_class(wires=0)
+        res = qml.eigvals(op)
+        expected = op.eigvals()
+        assert np.allclose(res, expected)
+
+    @pytest.mark.parametrize("op_class", one_qubit_no_parameter)
+    def test_non_parametric_gates_qfunc(self, op_class):
+        """Verify that the eigenvalues of non-parametric one qubit gates is correct
+        when provided as a qfunc"""
+        res = qml.eigvals(op_class)(wires=0)
+        expected = op_class(wires=0).eigvals()
+        assert np.allclose(res, expected)
+
+    @pytest.mark.parametrize("op_class", one_qubit_no_parameter)
+    def test_non_parametric_gates_qnode(self, op_class):
+        """Verify that the eigenvalues of non-parametric one qubit gates is correct
+        when provided as a QNode"""
+        dev = qml.device("default.qubit", wires=1)
+        qnode = qml.QNode(lambda: op_class(wires=0) and qml.probs(wires=0), dev)
+        res = qml.eigvals(qnode)()
+        expected = op_class(wires=0).eigvals()
+        assert np.allclose(res, expected)
+
+    @pytest.mark.parametrize("op_class", one_qubit_one_parameter)
+    def test_parametric_gates_instantiated(self, op_class):
+        """Verify that the eigenvalues of non-parametric one qubit gates is correct
+        when provided as an instantiated operation"""
+        op = op_class(0.54, wires=0)
+        res = qml.eigvals(op)
+        expected = op.eigvals()
+        assert np.allclose(res, expected)
+
+    @pytest.mark.parametrize("op_class", one_qubit_one_parameter)
+    def test_parametric_gates_qfunc(self, op_class):
+        """Verify that the eigenvalues of non-parametric one qubit gates is correct
+        when provided as a qfunc"""
+        res = qml.eigvals(op_class)(0.54, wires=0)
+        expected = op_class(0.54, wires=0).eigvals()
+        assert np.allclose(res, expected)
+
+    @pytest.mark.parametrize("op_class", one_qubit_one_parameter)
+    def test_parametric_gates_qnode(self, op_class):
+        """Verify that the eigenvalues of non-parametric one qubit gates is correct
+        when provided as a QNode"""
+        dev = qml.device("default.qubit", wires=1)
+        qnode = qml.QNode(lambda x: op_class(x, wires=0) and qml.probs(wires=0), dev)
+        res = qml.eigvals(qnode)(0.54)
+        expected = op_class(0.54, wires=0).eigvals()
+        assert np.allclose(res, expected)
+
+    @pytest.mark.parametrize("op_class", one_qubit_one_parameter)
+    def test_adjoint(self, op_class):
+        """Test that the adjoint is correctly taken into account"""
+        rounding_precision = 6
+        res = qml.eigvals(qml.adjoint(op_class))(0.54, wires=0)
+        expected = op_class(-0.54, wires=0).eigvals()
+        assert set(np.around(res, rounding_precision)) == set(np.around(res, rounding_precision))
+
+    def test_ctrl(self):
+        """Test that the ctrl is correctly taken into account"""
+        res = qml.eigvals(qml.ctrl(qml.PauliX, 0))(wires=1)
+        expected = np.linalg.eigvals(qml.matrix(qml.CNOT(wires=[0, 1])))
+        assert np.allclose(res, expected)
+
+    def test_tensor_product(self):
+        """Test a tensor product"""
+        res = qml.eigvals(qml.PauliX(0) @ qml.Identity(1) @ qml.PauliZ(1))
+        expected = reduce(np.kron, [[1, -1], [1, 1], [1, -1]])
+        assert np.allclose(res, expected)
+
+    def test_hamiltonian(self):
+        """Test that the matrix of a Hamiltonian is correctly returned"""
+        H = qml.PauliZ(0) @ qml.PauliY(1) - 0.5 * qml.PauliX(1)
+
+        with pytest.warns(UserWarning, match="the eigenvalues will be computed numerically"):
+            res = qml.eigvals(H)
+
+        expected = np.linalg.eigvalsh(reduce(np.kron, [Z, Y]) - 0.5 * reduce(np.kron, [I, X]))
+        assert np.allclose(res, expected)
+
+    @pytest.mark.xfail(
+        reason="This test will fail because Hamiltonians are not queued to tapes yet!"
+    )
+    def test_hamiltonian_qfunc(self):
+        """Test that the matrix of a Hamiltonian is correctly returned"""
+
+        def ansatz(x):
+            return qml.PauliZ(0) @ qml.PauliY(1) - x * qml.PauliX(1)
+
+        x = 0.5
+
+        with pytest.warns(UserWarning, match="the eigenvalues will be computed numerically"):
+            res = qml.eigvals(ansatz)(x)
+
+        expected = np.linalg.eigvalsh(reduce(np.kron, [Z, Y]) - 0.5 * reduce(np.kron, [I, X]))
+        assert np.allclose(res, expected)
+
+    @pytest.mark.parametrize(
+        ("row", "col", "dat", "val_ref"),
+        [
+            (
+                # coordinates and values of a sparse Hamiltonian computed for H2
+                # with geometry: np.array([[0.0, 0.0, 0.3674625962], [0.0, 0.0, -0.3674625962]])
+                np.array([0, 1, 2, 3, 3, 4, 5, 6, 6, 7, 8, 9, 9, 10, 11, 12, 12, 13, 14, 15]),
+                np.array([0, 1, 2, 3, 12, 4, 5, 6, 9, 7, 8, 6, 9, 10, 11, 3, 12, 13, 14, 15]),
+                np.array(
+                    [
+                        0.72004228 + 0.0j,
+                        0.2481941 + 0.0j,
+                        0.2481941 + 0.0j,
+                        0.47493346 + 0.0j,
+                        0.18092703 + 0.0j,
+                        -0.5363422 + 0.0j,
+                        -0.52452264 + 0.0j,
+                        -0.34359561 + 0.0j,
+                        -0.18092703 + 0.0j,
+                        0.36681148 + 0.0j,
+                        -0.5363422 + 0.0j,
+                        -0.18092703 + 0.0j,
+                        -0.34359561 + 0.0j,
+                        -0.52452264 + 0.0j,
+                        0.36681148 + 0.0j,
+                        0.18092703 + 0.0j,
+                        -1.11700225 + 0.0j,
+                        -0.44058792 + 0.0j,
+                        -0.44058792 + 0.0j,
+                        0.93441394 + 0.0j,
+                    ]
+                ),
+                # eigenvalues of the same matrix computed with np.linalg.eigh(H_dense)
+                np.array(
+                    [
+                        -1.13730605,
+                        -0.5363422,
+                        -0.5363422,
+                        -0.52452264,
+                        -0.52452264,
+                        -0.52452264,
+                        -0.44058792,
+                        -0.44058792,
+                        -0.16266858,
+                        0.0,
+                        0.0,
+                        0.0,
+                        0.0,
+                        0.2481941,
+                        0.2481941,
+                        0.36681148,
+                        0.36681148,
+                        0.49523726,
+                        0.72004228,
+                        0.93441394,
+                    ]
+                ),
+            ),
+        ],
+    )
+    def test_sparse_hamiltonian(self, row, col, dat, val_ref):
+        """Test that the eigenvalues of a sparse Hamiltonian are correctly returned"""
+        # N x N matrix with N = 20
+        h_sparse = scipy.sparse.coo_matrix((dat, (row, col)), shape=(len(row), len(col)))
+        h_sparse = qml.SparseHamiltonian(h_sparse, wires=all)
+
+        # k = 1  (< N-1) scipy.sparse.linalg is used:
+        val_groundstate = qml.eigvals(h_sparse, k=1)
+        # k = 18  (< N-1) scipy.sparse.linalg is used:
+        val_n_sparse = qml.eigvals(h_sparse, k=len(val_ref) - 2)
+        # k = 20 (> N-1) qml.math.linalg is used:
+        val_all = qml.eigvals(h_sparse, k=len(val_ref))
+        # k = 19 (= N-1) qml.math.linalg is used:
+        val_n_dense = qml.eigvals(h_sparse, k=len(val_ref) - 1)
+
+        assert np.allclose(val_groundstate, val_ref[0])
+        assert np.allclose(np.sort(val_n_sparse), val_ref[0:18])
+        assert np.allclose(np.sort(val_all), val_ref)
+        assert np.allclose(np.sort(val_n_dense), val_ref)
+
+
+class TestMultipleOperations:
+    def test_multiple_operations_tape_no_overlaps(self):
+        """Check the eigenvalues for a tape containing multiple gates
+        assuming no overlap of wires"""
+
+        with qml.tape.QuantumTape() as tape:
+            qml.PauliX(wires="a")
+            qml.S(wires="b")
+            qml.Hadamard(wires="c")
+
+        res = qml.eigvals(tape)
+        expected = np.linalg.eigvals(np.kron(X, np.kron(S, H)))
+
+        assert np.allclose(np.sort(res.real), np.sort(expected.real))
+        assert np.allclose(np.sort(res.imag), np.sort(expected.imag))
+
+    def test_multiple_operations_tape(self):
+        """Check the eigenvalues for a tape containing multiple gates"""
+
+        with qml.tape.QuantumTape() as tape:
+            qml.PauliX(wires="a")
+            qml.S(wires="b")
+            qml.Hadamard(wires="c")
+            qml.CNOT(wires=["b", "c"])
+
+        with pytest.warns(UserWarning, match="the eigenvalues will be computed numerically"):
+            res = qml.eigvals(tape)
+
+        expected = np.linalg.eigvals(np.kron(I, CNOT) @ np.kron(X, np.kron(S, H)))
+        assert np.allclose(res, expected)
+
+    def test_multiple_operations_qfunc(self):
+        """Check the eigenvalues for a qfunc containing multiple gates"""
+
+        def testcircuit():
+            qml.PauliX(wires="a")
+            qml.S(wires="b")
+            qml.Hadamard(wires="c")
+            qml.CNOT(wires=["b", "c"])
+
+        with pytest.warns(UserWarning, match="the eigenvalues will be computed numerically"):
+            res = qml.eigvals(testcircuit)()
+
+        expected = np.linalg.eigvals(np.kron(I, CNOT) @ np.kron(X, np.kron(S, H)))
+        assert np.allclose(res, expected)
+
+    def test_multiple_operations_qnode(self):
+        """Check the eigenvalues for a QNode containing multiple gates"""
+        dev = qml.device("default.qubit", wires=["a", "b", "c"])
+
+        @qml.qnode(dev)
+        def testcircuit():
+            qml.PauliX(wires="a")
+            qml.adjoint(qml.S)(wires="b")
+            qml.Hadamard(wires="c")
+            qml.CNOT(wires=["b", "c"])
+            return qml.expval(qml.PauliZ("a"))
+
+        with pytest.warns(UserWarning, match="the eigenvalues will be computed numerically"):
+            res = qml.eigvals(testcircuit)()
+
+        expected = np.linalg.eigvals(np.kron(I, CNOT) @ np.kron(X, np.kron(np.linalg.inv(S), H)))
+        assert np.allclose(res, expected)
+
+
+class TestTemplates:
+    """These tests are useful as they test operators that might not have
+    matrix forms defined, requiring decomposition."""
+
+    def test_instantiated(self):
+        """Test an instantiated template"""
+        weights = np.array([[[0.1, 0.2, 0.3], [0.1, 0.2, 0.3]]])
+        op = qml.StronglyEntanglingLayers(weights, wires=[0, 1])
+
+        with pytest.warns(UserWarning, match="the eigenvalues will be computed numerically"):
+            res = qml.eigvals(op)
+
+        with qml.tape.QuantumTape() as tape:
+            op.decomposition()
+
+        with pytest.warns(UserWarning, match="the eigenvalues will be computed numerically"):
+            expected = qml.eigvals(tape)
+
+        assert np.allclose(res, expected)
+
+    def test_qfunc(self):
+        """Test a template used within a qfunc"""
+
+        def circuit(weights, x):
+            qml.StronglyEntanglingLayers(weights, wires=[0, 1])
+            qml.RX(x, wires=0)
+
+        weights = np.array([[[0.1, 0.2, 0.3], [0.1, 0.2, 0.3]]])
+        x = 0.54
+
+        with pytest.warns(UserWarning, match="the eigenvalues will be computed numerically"):
+            res = qml.eigvals(circuit)(weights, x)
+
+        op = qml.StronglyEntanglingLayers(weights, wires=[0, 1])
+
+        with qml.tape.QuantumTape() as tape:
+            op.decomposition()
+            qml.RX(x, wires=0)
+
+        with pytest.warns(UserWarning, match="the eigenvalues will be computed numerically"):
+            expected = qml.eigvals(tape)
+
+        assert np.allclose(res, expected)
+
+    def test_nested_instantiated(self):
+        """Test an operation that must be decomposed twice"""
+
+        class CustomOp(qml.operation.Operation):
+            num_params = 1
+            num_wires = 2
+
+            @staticmethod
+            def compute_decomposition(weights, wires):
+                return [qml.StronglyEntanglingLayers(weights, wires=wires)]
+
+        weights = np.array([[[0.1, 0.2, 0.3], [0.1, 0.2, 0.3]]])
+        op = CustomOp(weights, wires=[0, 1])
+
+        with pytest.warns(UserWarning, match="the eigenvalues will be computed numerically"):
+            res = qml.eigvals(op)
+
+        op = qml.StronglyEntanglingLayers(weights, wires=[0, 1])
+        with qml.tape.QuantumTape() as tape:
+            op.decomposition()
+
+        with pytest.warns(UserWarning, match="the eigenvalues will be computed numerically"):
+            expected = qml.eigvals(tape)
+
+        assert np.allclose(res, expected)
+
+    def test_nested_qfunc(self):
+        """Test an operation that must be decomposed twice"""
+
+        class CustomOp(qml.operation.Operation):
+            num_params = 1
+            num_wires = 2
+
+            @staticmethod
+            def compute_decomposition(weights, wires):
+                return [qml.StronglyEntanglingLayers(weights, wires=wires)]
+
+        def circuit(weights, x):
+            CustomOp(weights, wires=[0, 1])
+            qml.RX(x, wires=0)
+
+        weights = np.array([[[0.1, 0.2, 0.3], [0.1, 0.2, 0.3]]])
+        x = 0.54
+
+        with pytest.warns(UserWarning, match="the eigenvalues will be computed numerically"):
+            res = qml.eigvals(circuit)(weights, x)
+
+        op = qml.StronglyEntanglingLayers(weights, wires=[0, 1])
+
+        with qml.tape.QuantumTape() as tape:
+            op.decomposition()
+            qml.RX(x, wires=0)
+
+        with pytest.warns(UserWarning, match="the eigenvalues will be computed numerically"):
+            expected = qml.eigvals(tape)
+
+        assert np.allclose(res, expected)
+
+
+class TestDifferentiation:
+    """Differentiation tests"""
+
+    @pytest.mark.parametrize("v", np.linspace(0.2, 1.6, 8))
+    def test_jax(self, v):
+        """Test that differentiation works correctly when using JAX"""
+
+        jax = pytest.importorskip("jax")
+
+        def circuit(theta):
+            qml.RX(theta, wires=0)
+            qml.PauliZ(wires=0)
+            qml.CNOT(wires=[0, 1])
+
+        def loss(theta):
+            U = qml.eigvals(circuit)(theta)
+            return qml.math.sum(qml.math.real(U))
+
+        x = jax.numpy.array(v)
+
+        with pytest.warns(UserWarning, match="the eigenvalues will be computed numerically"):
+            l = loss(x)
+            dl = jax.grad(loss)(x)
+
+        assert isinstance(l, jax.numpy.ndarray)
+        assert np.allclose(l, 2 * np.cos(v / 2))
+        assert np.allclose(dl, -np.sin(v / 2))
+
+    @pytest.mark.parametrize("v", np.linspace(0.2, 1.6, 8))
+    def test_torch(self, v):
+        """Test that differentiation works correctly when using Torch"""
+
+        torch = pytest.importorskip("torch")
+
+        def circuit(theta):
+            qml.RX(theta, wires=0)
+            qml.PauliZ(wires=0)
+            qml.CNOT(wires=[0, 1])
+
+        def loss(theta):
+            U = qml.eigvals(circuit)(theta)
+            return qml.math.sum(qml.math.real(U))
+
+        x = torch.tensor(v, requires_grad=True)
+
+        with pytest.warns(UserWarning, match="the eigenvalues will be computed numerically"):
+            l = loss(x)
+            l.backward()
+
+        dl = x.grad
+
+        assert isinstance(l, torch.Tensor)
+        assert np.allclose(l.detach(), 2 * np.cos(v / 2))
+        assert np.allclose(dl.detach(), -np.sin(v / 2))
+
+    @pytest.mark.parametrize("v", np.linspace(0.2, 1.6, 8))
+    def test_tensorflow(self, v):
+        """Test that differentiation works correctly when using TF"""
+
+        tf = pytest.importorskip("tensorflow")
+
+        def circuit(theta):
+            qml.RX(theta, wires=0)
+            qml.PauliZ(wires=0)
+            qml.CNOT(wires=[0, 1])
+
+        def loss(theta):
+            U = qml.eigvals(circuit)(theta)
+            return qml.math.sum(qml.math.real(U))
+
+        x = tf.Variable(v)
+        with tf.GradientTape() as tape:
+            with pytest.warns(UserWarning, match="the eigenvalues will be computed numerically"):
+                l = loss(x)
+        dl = tape.gradient(l, x)
+
+        assert isinstance(l, tf.Tensor)
+        assert np.allclose(l, 2 * np.cos(v / 2))
+        assert np.allclose(dl, -np.sin(v / 2))
+
+    @pytest.mark.xfail(reason="np.linalg.eigvals not differentiable using Autograd")
+    @pytest.mark.parametrize("v", np.linspace(0.2, 1.6, 8))
+    def test_autograd(self, v):
+        """Test that differentiation works correctly when using Autograd"""
+
+        def circuit(theta):
+            qml.RX(theta, wires=0)
+            qml.PauliZ(wires=0)
+            qml.CNOT(wires=[0, 1])
+
+        def loss(theta):
+            U = qml.eigvals(circuit)(theta)
+            return qml.math.sum(qml.math.real(U))
+
+        x = np.array(v, requires_grad=True)
+
+        with pytest.warns(UserWarning, match="the eigenvalues will be computed numerically"):
+            l = loss(x)
+            dl = qml.grad(loss)(x)
+
+        assert isinstance(l, qml.numpy.tensor)
+        assert np.allclose(l, 2 * np.cos(v / 2))
+        assert np.allclose(dl, -np.sin(v / 2))