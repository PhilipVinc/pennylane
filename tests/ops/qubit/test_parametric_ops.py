# Copyright 2018-2021 Xanadu Quantum Technologies Inc.

# Licensed under the Apache License, Version 2.0 (the "License");
# you may not use this file except in compliance with the License.
# You may obtain a copy of the License at

#     http://www.apache.org/licenses/LICENSE-2.0

# Unless required by applicable law or agreed to in writing, software
# distributed under the License is distributed on an "AS IS" BASIS,
# WITHOUT WARRANTIES OR CONDITIONS OF ANY KIND, either express or implied.
# See the License for the specific language governing permissions and
# limitations under the License.
"""
Unit tests for the available built-in parametric qubit operations.
"""
import pytest
import copy
import numpy as np
from pennylane import numpy as npp

import pennylane as qml
from pennylane.wires import Wires

from gate_data import ControlledPhaseShift, Z

PARAMETRIZED_OPERATIONS = [
    qml.RX(0.123, wires=0),
    qml.RY(1.434, wires=0),
    qml.RZ(2.774, wires=0),
    qml.PauliRot(0.123, "Y", wires=0),
    qml.IsingXX(0.123, wires=[0, 1]),
    qml.IsingYY(0.123, wires=[0, 1]),
    qml.IsingZZ(0.123, wires=[0, 1]),
    qml.Rot(0.123, 0.456, 0.789, wires=0),
    qml.PhaseShift(2.133, wires=0),
    qml.ControlledPhaseShift(1.777, wires=[0, 2]),
    qml.CPhase(1.777, wires=[0, 2]),
    qml.MultiRZ(0.112, wires=[1, 2, 3]),
    qml.CRX(0.836, wires=[2, 3]),
    qml.CRY(0.721, wires=[2, 3]),
    qml.CRZ(0.554, wires=[2, 3]),
    qml.U1(0.123, wires=0),
    qml.U2(3.556, 2.134, wires=0),
    qml.U3(2.009, 1.894, 0.7789, wires=0),
    qml.CRot(0.123, 0.456, 0.789, wires=[0, 1]),
    qml.QubitUnitary(np.eye(2) * 1j, wires=0),
    qml.DiagonalQubitUnitary(np.array([1.0, 1.0j]), wires=1),
    qml.ControlledQubitUnitary(np.eye(2) * 1j, wires=[0], control_wires=[2]),
    qml.SingleExcitation(0.123, wires=[0, 3]),
    qml.SingleExcitationPlus(0.123, wires=[0, 3]),
    qml.SingleExcitationMinus(0.123, wires=[0, 3]),
    qml.DoubleExcitation(0.123, wires=[0, 1, 2, 3]),
    qml.DoubleExcitationPlus(0.123, wires=[0, 1, 2, 3]),
    qml.DoubleExcitationMinus(0.123, wires=[0, 1, 2, 3]),
]

<<<<<<< HEAD
=======
NON_PARAMETRIZED_OPERATIONS = [
    qml.S(wires=0),
    qml.SX(wires=0),
    qml.T(wires=0),
    qml.CNOT(wires=[0, 1]),
    qml.CZ(wires=[0, 1]),
    qml.CY(wires=[0, 1]),
    qml.SWAP(wires=[0, 1]),
    qml.ISWAP(wires=[0, 1]),
    qml.SISWAP(wires=[0, 1]),
    qml.SQISW(wires=[0, 1]),
    qml.CSWAP(wires=[0, 1, 2]),
    qml.Toffoli(wires=[0, 1, 2]),
    qml.Hadamard(wires=0),
    qml.PauliX(wires=0),
    qml.PauliZ(wires=0),
    qml.PauliY(wires=0),
    qml.MultiControlledX(wires=[0, 1, 2], control_values="01"),
    qml.QubitSum(wires=[0, 1, 2]),
]

ALL_OPERATIONS = NON_PARAMETRIZED_OPERATIONS + PARAMETRIZED_OPERATIONS

>>>>>>> 5bad4fad

class TestOperations:
    @pytest.mark.parametrize("op", PARAMETRIZED_OPERATIONS)
    def test_parametrized_op_copy(self, op, tol):
        """Tests that copied parametrized ops function as expected"""
        copied_op = copy.copy(op)
        np.testing.assert_allclose(op.matrix(), copied_op.matrix(), atol=tol)

        op.inv()
        copied_op2 = copy.copy(op)
        np.testing.assert_allclose(op.matrix(), copied_op2.matrix(), atol=tol)
        op.inv()

    @pytest.mark.parametrize("op", PARAMETRIZED_OPERATIONS)
    def test_adjoint_unitaries(self, op, tol):
        op_d = op.adjoint()
        res1 = np.dot(op.matrix(), op_d.matrix())
        res2 = np.dot(op_d.matrix(), op.matrix())
        np.testing.assert_allclose(res1, np.eye(2 ** len(op.wires)), atol=tol)
        np.testing.assert_allclose(res2, np.eye(2 ** len(op.wires)), atol=tol)
        assert op.wires == op_d.wires


class TestParameterFrequencies:
    @pytest.mark.parametrize("op", PARAMETRIZED_OPERATIONS)
    def test_parameter_frequencies_match_generator(self, op, tol):
        if not qml.operation.has_gen(op):
            pytest.skip(f"Operation {op.name} does not have a generator defined to test against.")

        gen = op.generator()

        try:
            mat = gen.matrix()
        except (AttributeError, qml.operation.MatrixUndefinedError):

            if isinstance(gen, qml.Hamiltonian):
                mat = qml.utils.sparse_hamiltonian(gen).toarray()
            elif isinstance(gen, qml.SparseHamiltonian):
                mat = gen.sparse_matrix().toarray()
            else:
                pytest.skip(f"Operation {op.name}'s generator does not define a matrix.")

        gen_eigvals = np.round(np.linalg.eigvalsh(mat), 8)
        freqs_from_gen = qml.gradients.eigvals_to_frequencies(tuple(gen_eigvals))

        freqs = op.parameter_frequencies
        assert np.allclose(freqs, freqs_from_gen, atol=tol)


class TestDecompositions:
    def test_phase_decomposition(self, tol):
        """Tests that the decomposition of the Phase gate is correct"""
        phi = 0.3
        op = qml.PhaseShift(phi, wires=0)
        res = op.decomposition()

        assert len(res) == 1

        assert res[0].name == "RZ"

        assert res[0].wires == Wires([0])
        assert res[0].data[0] == 0.3

        decomposed_matrix = res[0].matrix()
        global_phase = (decomposed_matrix[op.matrix() != 0] / op.matrix()[op.matrix() != 0])[0]

        assert np.allclose(decomposed_matrix, global_phase * op.matrix(), atol=tol, rtol=0)

    def test_Rot_decomposition(self):
        """Test the decomposition of Rot."""
        phi = 0.432
        theta = 0.654
        omega = -5.43

        ops1 = qml.Rot.compute_decomposition(phi, theta, omega, wires=0)
        ops2 = qml.Rot(phi, theta, omega, wires=0).decomposition()

        assert len(ops1) == len(ops2) == 3

        classes = [qml.RZ, qml.RY, qml.RZ]
        params = [[phi], [theta], [omega]]

        for ops in [ops1, ops2]:
            for c, p, op in zip(classes, params, ops):
                assert isinstance(op, c)
                assert op.parameters == p

    def test_CRX_decomposition(self):
        """Test the decomposition for CRX."""
        phi = 0.432

        ops1 = qml.CRX.compute_decomposition(phi, wires=[0, 1])
        ops2 = qml.CRX(phi, wires=(0, 1)).decomposition()

        classes = [qml.RZ, qml.RY, qml.CNOT, qml.RY, qml.CNOT, qml.RZ]
        params = [[np.pi / 2], [phi / 2], [], [-phi / 2], [], [-np.pi / 2]]
        wires = [Wires(1), Wires(1), Wires((0, 1)), Wires(1), Wires((0, 1)), Wires(1)]

        for ops in [ops1, ops2]:
            for op, c, p, w in zip(ops, classes, params, wires):
                assert isinstance(op, c)
                assert op.parameters == p
                assert op.wires == w

    def test_CRY_decomposition(self):
        """Test the decomposition for CRY."""
        phi = 0.432

        ops1 = qml.CRY.compute_decomposition(phi, wires=[0, 1])
        ops2 = qml.CRY(phi, wires=(0, 1)).decomposition()

        classes = [qml.RY, qml.CNOT, qml.RY, qml.CNOT]
        params = [[phi / 2], [], [-phi / 2], []]
        wires = [Wires(1), Wires((0, 1)), Wires(1), Wires((0, 1))]

        for ops in [ops1, ops2]:
            for op, c, p, w in zip(ops, classes, params, wires):
                assert isinstance(op, c)
                assert op.parameters == p
                assert op.wires == w

    def test_CRZ_decomposition(self):
        """Test the decomposition for CRZ."""
        phi = 0.432

        ops1 = qml.CRZ.compute_decomposition(phi, wires=[0, 1])
        ops2 = qml.CRZ(phi, wires=(0, 1)).decomposition()

        classes = [qml.PhaseShift, qml.CNOT, qml.PhaseShift, qml.CNOT]
        params = [[phi / 2], [], [-phi / 2], []]
        wires = [Wires(1), Wires((0, 1)), Wires(1), Wires((0, 1))]

        for ops in [ops1, ops2]:
            for op, c, p, w in zip(ops, classes, params, wires):
                assert isinstance(op, c)
                assert op.parameters == p
                assert op.wires == w

    @pytest.mark.parametrize("phi, theta, omega", [[0.5, 0.6, 0.7], [0.1, -0.4, 0.7], [-10, 5, -1]])
    def test_CRot_decomposition(self, tol, phi, theta, omega, monkeypatch):
        """Tests that the decomposition of the CRot gate is correct"""
        op = qml.CRot(phi, theta, omega, wires=[0, 1])
        res = op.decomposition()

        mats = []
        for i in reversed(res):
            if len(i.wires) == 1:
                mats.append(np.kron(np.eye(2), i.matrix()))
            else:
                mats.append(i.matrix())

        decomposed_matrix = np.linalg.multi_dot(mats)

        assert np.allclose(decomposed_matrix, op.matrix(), atol=tol, rtol=0)

    def test_U1_decomposition(self):
        """Test the decomposition for U1."""
        phi = 0.432
        res = qml.U1(phi, wires=0).decomposition()
        res2 = qml.U1.compute_decomposition(phi, wires=0)

        assert len(res) == len(res2) == 1
        assert res[0].name == res2[0].name == "PhaseShift"
        assert res[0].parameters == res2[0].parameters == [phi]

    def test_U2_decomposition(self):
        """Test the decomposition for U2."""
        phi = 0.432
        lam = 0.654

        ops1 = qml.U2.compute_decomposition(phi, lam, wires=0)
        ops2 = qml.U2(phi, lam, wires=0).decomposition()

        classes = [qml.Rot, qml.PhaseShift, qml.PhaseShift]
        params = [[lam, np.pi / 2, -lam], [lam], [phi]]

        for ops in [ops1, ops2]:
            for op, c, p in zip(ops, classes, params):
                assert isinstance(op, c)
                assert op.parameters == p

    def test_U3_decomposition(self):
        """Test the decomposition for U3."""
        theta = 0.654
        phi = 0.432
        lam = 0.654

        ops1 = qml.U3.compute_decomposition(theta, phi, lam, wires=0)
        ops2 = qml.U3(theta, phi, lam, wires=0).decomposition()

        classes = [qml.Rot, qml.PhaseShift, qml.PhaseShift]
        params = [[lam, theta, -lam], [lam], [phi]]

        for ops in [ops1, ops2]:
            for op, c, p in zip(ops, classes, params):
                assert isinstance(op, c)
                assert op.parameters == p

    def test_isingxx_decomposition(self, tol):
        """Tests that the decomposition of the IsingXX gate is correct"""
        param = 0.1234
        op = qml.IsingXX(param, wires=[3, 2])
        res = op.decomposition()

        assert len(res) == 3

        assert res[0].wires == Wires([3, 2])
        assert res[1].wires == Wires([3])
        assert res[2].wires == Wires([3, 2])

        assert res[0].name == "CNOT"
        assert res[1].name == "RX"
        assert res[2].name == "CNOT"

        mats = []
        for i in reversed(res):
            if i.wires == Wires([3]):
                # RX gate
                mats.append(np.kron(i.matrix(), np.eye(2)))
            else:
                mats.append(i.matrix())

        decomposed_matrix = np.linalg.multi_dot(mats)

        assert np.allclose(decomposed_matrix, op.matrix(), atol=tol, rtol=0)

    def test_isingyy_decomposition(self, tol):
        """Tests that the decomposition of the IsingYY gate is correct"""
        param = 0.1234
        op = qml.IsingYY(param, wires=[3, 2])
        res = op.decomposition()

        assert len(res) == 3

        assert res[0].wires == Wires([3, 2])
        assert res[1].wires == Wires([3])
        assert res[2].wires == Wires([3, 2])

        assert res[0].name == "CY"
        assert res[1].name == "RY"
        assert res[2].name == "CY"

        mats = []
        for i in reversed(res):
            if i.wires == Wires([3]):
                # RY gate
                mats.append(np.kron(i.matrix(), np.eye(2)))
            else:
                mats.append(i.matrix())

        decomposed_matrix = np.linalg.multi_dot(mats)

        assert np.allclose(decomposed_matrix, op.matrix(), atol=tol, rtol=0)

    def test_isingzz_decomposition(self, tol):
        """Tests that the decomposition of the IsingZZ gate is correct"""
        param = 0.1234
        op = qml.IsingZZ(param, wires=[3, 2])
        res = op.decomposition()

        assert len(res) == 3

        assert res[0].wires == Wires([3, 2])
        assert res[1].wires == Wires([2])
        assert res[2].wires == Wires([3, 2])

        assert res[0].name == "CNOT"
        assert res[1].name == "RZ"
        assert res[2].name == "CNOT"

        mats = []
        for i in reversed(res):
            if i.wires == Wires([2]):
                # RZ gate
                mats.append(np.kron(np.eye(2), i.matrix()))
            else:
                mats.append(i.matrix())

        decomposed_matrix = np.linalg.multi_dot(mats)

        assert np.allclose(decomposed_matrix, op.matrix(), atol=tol, rtol=0)

    @pytest.mark.parametrize("phi", [-0.1, 0.2, 0.5])
    @pytest.mark.parametrize("cphase_op", [qml.ControlledPhaseShift, qml.CPhase])
    def test_controlled_phase_shift_decomp(self, phi, cphase_op):
        """Tests that the ControlledPhaseShift and CPhase operation
        calculates the correct decomposition"""
        op = cphase_op(phi, wires=[0, 2])
        decomp = op.decomposition()

        mats = []
        for i in reversed(decomp):
            if i.wires.tolist() == [0]:
                mats.append(np.kron(i.matrix(), np.eye(4)))
            elif i.wires.tolist() == [1]:
                mats.append(np.kron(np.eye(2), np.kron(i.matrix(), np.eye(2))))
            elif i.wires.tolist() == [2]:
                mats.append(np.kron(np.eye(4), i.matrix()))
            elif isinstance(i, qml.CNOT) and i.wires.tolist() == [0, 1]:
                mats.append(np.kron(i.matrix(), np.eye(2)))
            elif isinstance(i, qml.CNOT) and i.wires.tolist() == [0, 2]:
                mats.append(
                    np.array(
                        [
                            [1, 0, 0, 0, 0, 0, 0, 0],
                            [0, 1, 0, 0, 0, 0, 0, 0],
                            [0, 0, 1, 0, 0, 0, 0, 0],
                            [0, 0, 0, 1, 0, 0, 0, 0],
                            [0, 0, 0, 0, 0, 1, 0, 0],
                            [0, 0, 0, 0, 1, 0, 0, 0],
                            [0, 0, 0, 0, 0, 0, 0, 1],
                            [0, 0, 0, 0, 0, 0, 1, 0],
                        ]
                    )
                )

        decomposed_matrix = np.linalg.multi_dot(mats)
        lam = np.exp(1j * phi)
        exp = np.array(
            [
                [1, 0, 0, 0, 0, 0, 0, 0],
                [0, 1, 0, 0, 0, 0, 0, 0],
                [0, 0, 1, 0, 0, 0, 0, 0],
                [0, 0, 0, 1, 0, 0, 0, 0],
                [0, 0, 0, 0, 1, 0, 0, 0],
                [0, 0, 0, 0, 0, lam, 0, 0],
                [0, 0, 0, 0, 0, 0, 1, 0],
                [0, 0, 0, 0, 0, 0, 0, lam],
            ]
        )

        assert np.allclose(decomposed_matrix, exp)


class TestMatrix:
    def test_phase_shift(self, tol):
        """Test phase shift is correct"""

        # test identity for theta=0
        assert np.allclose(qml.PhaseShift.compute_matrix(0), np.identity(2), atol=tol, rtol=0)
        assert np.allclose(qml.U1.compute_matrix(0), np.identity(2), atol=tol, rtol=0)

        # test arbitrary phase shift
        phi = 0.5432
        expected = np.array([[1, 0], [0, np.exp(1j * phi)]])
        assert np.allclose(qml.PhaseShift.compute_matrix(phi), expected, atol=tol, rtol=0)
        assert np.allclose(qml.U1.compute_matrix(phi), expected, atol=tol, rtol=0)

    def test_rx(self, tol):
        """Test x rotation is correct"""

        # test identity for theta=0
        assert np.allclose(qml.RX.compute_matrix(0), np.identity(2), atol=tol, rtol=0)
        assert np.allclose(qml.RX(0, wires=0).matrix(), np.identity(2), atol=tol, rtol=0)

        # test identity for theta=pi/2
        expected = np.array([[1, -1j], [-1j, 1]]) / np.sqrt(2)
        assert np.allclose(qml.RX.compute_matrix(np.pi / 2), expected, atol=tol, rtol=0)
        assert np.allclose(qml.RX(np.pi / 2, wires=0).matrix(), expected, atol=tol, rtol=0)

        # test identity for theta=pi
        expected = -1j * np.array([[0, 1], [1, 0]])
        assert np.allclose(qml.RX.compute_matrix(np.pi), expected, atol=tol, rtol=0)
        assert np.allclose(qml.RX(np.pi, wires=0).matrix(), expected, atol=tol, rtol=0)

    def test_ry(self, tol):
        """Test y rotation is correct"""

        # test identity for theta=0
        assert np.allclose(qml.RY.compute_matrix(0), np.identity(2), atol=tol, rtol=0)
        assert np.allclose(qml.RY(0, wires=0).matrix(), np.identity(2), atol=tol, rtol=0)

        # test identity for theta=pi/2
        expected = np.array([[1, -1], [1, 1]]) / np.sqrt(2)
        assert np.allclose(qml.RY.compute_matrix(np.pi / 2), expected, atol=tol, rtol=0)
        assert np.allclose(qml.RY(np.pi / 2, wires=0).matrix(), expected, atol=tol, rtol=0)

        # test identity for theta=pi
        expected = np.array([[0, -1], [1, 0]])
        assert np.allclose(qml.RY.compute_matrix(np.pi), expected, atol=tol, rtol=0)
        assert np.allclose(qml.RY(np.pi, wires=0).matrix(), expected, atol=tol, rtol=0)

    def test_rz(self, tol):
        """Test z rotation is correct"""

        # test identity for theta=0
        assert np.allclose(qml.RZ.compute_matrix(0), np.identity(2), atol=tol, rtol=0)
        assert np.allclose(qml.RZ(0, wires=0).matrix(), np.identity(2), atol=tol, rtol=0)

        # test identity for theta=pi/2
        expected = np.diag(np.exp([-1j * np.pi / 4, 1j * np.pi / 4]))
        assert np.allclose(qml.RZ.compute_matrix(np.pi / 2), expected, atol=tol, rtol=0)
        assert np.allclose(qml.RZ(np.pi / 2, wires=0).matrix(), expected, atol=tol, rtol=0)

        # test identity for theta=pi
        assert np.allclose(qml.RZ.compute_matrix(np.pi), -1j * Z, atol=tol, rtol=0)
        assert np.allclose(qml.RZ(np.pi, wires=0).matrix(), -1j * Z, atol=tol, rtol=0)

    def test_isingxx(self, tol):
        """Test that the IsingXX operation is correct"""
        assert np.allclose(qml.IsingXX.compute_matrix(0), np.identity(4), atol=tol, rtol=0)
        assert np.allclose(qml.IsingXX(0, wires=[0, 1]).matrix(), np.identity(4), atol=tol, rtol=0)

        def get_expected(theta):
            expected = np.array(np.diag([np.cos(theta / 2)] * 4), dtype=np.complex128)
            sin_coeff = -1j * np.sin(theta / 2)
            expected[3, 0] = sin_coeff
            expected[2, 1] = sin_coeff
            expected[1, 2] = sin_coeff
            expected[0, 3] = sin_coeff
            return expected

        param = np.pi / 2
        assert np.allclose(qml.IsingXX.compute_matrix(param), get_expected(param), atol=tol, rtol=0)
        assert np.allclose(
            qml.IsingXX(param, wires=[0, 1]).matrix(), get_expected(param), atol=tol, rtol=0
        )

        param = np.pi
        assert np.allclose(qml.IsingXX.compute_matrix(param), get_expected(param), atol=tol, rtol=0)
        assert np.allclose(
            qml.IsingXX(param, wires=[0, 1]).matrix(), get_expected(param), atol=tol, rtol=0
        )

    def test_isingzz(self, tol):
        """Test that the IsingZZ operation is correct"""
        assert np.allclose(qml.IsingZZ.compute_matrix(0), np.identity(4), atol=tol, rtol=0)
        assert np.allclose(qml.IsingZZ(0, wires=[0, 1]).matrix(), np.identity(4), atol=tol, rtol=0)
        assert np.allclose(
            qml.IsingZZ.compute_eigvals(0), np.diagonal(np.identity(4)), atol=tol, rtol=0
        )

        def get_expected(theta):
            neg_imag = np.exp(-1j * theta / 2)
            plus_imag = np.exp(1j * theta / 2)
            expected = np.array(
                np.diag([neg_imag, plus_imag, plus_imag, neg_imag]), dtype=np.complex128
            )
            return expected

        param = np.pi / 2
        assert np.allclose(qml.IsingZZ.compute_matrix(param), get_expected(param), atol=tol, rtol=0)
        assert np.allclose(
            qml.IsingZZ(param, wires=[0, 1]).matrix(), get_expected(param), atol=tol, rtol=0
        )
        assert np.allclose(
            qml.IsingZZ.compute_eigvals(param), np.diagonal(get_expected(param)), atol=tol, rtol=0
        )

        param = np.pi
        assert np.allclose(qml.IsingZZ.compute_matrix(param), get_expected(param), atol=tol, rtol=0)
        assert np.allclose(
            qml.IsingZZ(param, wires=[0, 1]).matrix(), get_expected(param), atol=tol, rtol=0
        )
        assert np.allclose(
            qml.IsingZZ.compute_eigvals(param), np.diagonal(get_expected(param)), atol=tol, rtol=0
        )

    def test_isingzz_matrix_tf(self, tol):
        """Tests the matrix representation for IsingZZ for tensorflow, since the method contains
        different logic for this framework"""
        tf = pytest.importorskip("tensorflow")

        def get_expected(theta):
            neg_imag = np.exp(-1j * theta / 2)
            plus_imag = np.exp(1j * theta / 2)
            expected = np.array(
                np.diag([neg_imag, plus_imag, plus_imag, neg_imag]), dtype=np.complex128
            )
            return expected

        param = tf.Variable(np.pi)
        assert np.allclose(qml.IsingZZ.compute_matrix(param), get_expected(np.pi), atol=tol, rtol=0)

    def test_Rot(self, tol):
        """Test arbitrary single qubit rotation is correct"""

        # test identity for phi,theta,omega=0
        assert np.allclose(qml.Rot.compute_matrix(0, 0, 0), np.identity(2), atol=tol, rtol=0)
        assert np.allclose(qml.Rot(0, 0, 0, wires=0).matrix(), np.identity(2), atol=tol, rtol=0)

        # expected result
        def arbitrary_rotation(x, y, z):
            """arbitrary single qubit rotation"""
            c = np.cos(y / 2)
            s = np.sin(y / 2)
            return np.array(
                [
                    [np.exp(-0.5j * (x + z)) * c, -np.exp(0.5j * (x - z)) * s],
                    [np.exp(-0.5j * (x - z)) * s, np.exp(0.5j * (x + z)) * c],
                ]
            )

        a, b, c = 0.432, -0.152, 0.9234
        assert np.allclose(
            qml.Rot.compute_matrix(a, b, c), arbitrary_rotation(a, b, c), atol=tol, rtol=0
        )
        assert np.allclose(
            qml.Rot(a, b, c, wires=0).matrix(), arbitrary_rotation(a, b, c), atol=tol, rtol=0
        )

    def test_CRx(self, tol):
        """Test controlled x rotation is correct"""

        # test identity for theta=0
        assert np.allclose(qml.CRX.compute_matrix(0), np.identity(4), atol=tol, rtol=0)
        assert np.allclose(qml.CRX(0, wires=[0, 1]).matrix(), np.identity(4), atol=tol, rtol=0)

        # test identity for theta=pi/2
        expected = np.array(
            [
                [1, 0, 0, 0],
                [0, 1, 0, 0],
                [0, 0, 1 / np.sqrt(2), -1j / np.sqrt(2)],
                [0, 0, -1j / np.sqrt(2), 1 / np.sqrt(2)],
            ]
        )
        assert np.allclose(qml.CRX.compute_matrix(np.pi / 2), expected, atol=tol, rtol=0)
        assert np.allclose(qml.CRX(np.pi / 2, wires=[0, 1]).matrix(), expected, atol=tol, rtol=0)

        # test identity for theta=pi
        expected = np.array([[1, 0, 0, 0], [0, 1, 0, 0], [0, 0, 0, -1j], [0, 0, -1j, 0]])
        assert np.allclose(qml.CRX.compute_matrix(np.pi), expected, atol=tol, rtol=0)
        assert np.allclose(qml.CRX(np.pi, wires=[0, 1]).matrix(), expected, atol=tol, rtol=0)

    def test_CRY(self, tol):
        """Test controlled y rotation is correct"""

        # test identity for theta=0
        assert np.allclose(qml.CRY.compute_matrix(0), np.identity(4), atol=tol, rtol=0)
        assert np.allclose(qml.CRY(0, wires=[0, 1]).matrix(), np.identity(4), atol=tol, rtol=0)

        # test identity for theta=pi/2
        expected = np.array(
            [
                [1, 0, 0, 0],
                [0, 1, 0, 0],
                [0, 0, 1 / np.sqrt(2), -1 / np.sqrt(2)],
                [0, 0, 1 / np.sqrt(2), 1 / np.sqrt(2)],
            ]
        )
        assert np.allclose(qml.CRY.compute_matrix(np.pi / 2), expected, atol=tol, rtol=0)
        assert np.allclose(qml.CRY(np.pi / 2, wires=[0, 1]).matrix(), expected, atol=tol, rtol=0)

        # test identity for theta=pi
        expected = np.array([[1, 0, 0, 0], [0, 1, 0, 0], [0, 0, 0, -1], [0, 0, 1, 0]])
        assert np.allclose(qml.CRY.compute_matrix(np.pi), expected, atol=tol, rtol=0)
        assert np.allclose(qml.CRY(np.pi, wires=[0, 1]).matrix(), expected, atol=tol, rtol=0)

    def test_CRZ(self, tol):
        """Test controlled z rotation is correct"""

        # test identity for theta=0
        assert np.allclose(qml.CRZ.compute_matrix(0), np.identity(4), atol=tol, rtol=0)
        assert np.allclose(qml.CRZ(0, wires=[0, 1]).matrix(), np.identity(4), atol=tol, rtol=0)

        # test identity for theta=pi/2
        expected = np.array(
            [
                [1, 0, 0, 0],
                [0, 1, 0, 0],
                [0, 0, np.exp(-1j * np.pi / 4), 0],
                [0, 0, 0, np.exp(1j * np.pi / 4)],
            ]
        )
        assert np.allclose(qml.CRZ.compute_matrix(np.pi / 2), expected, atol=tol, rtol=0)
        assert np.allclose(qml.CRZ(np.pi / 2, wires=[0, 1]).matrix(), expected, atol=tol, rtol=0)

        # test identity for theta=pi
        expected = np.array([[1, 0, 0, 0], [0, 1, 0, 0], [0, 0, -1j, 0], [0, 0, 0, 1j]])
        assert np.allclose(qml.CRZ.compute_matrix(np.pi), expected, atol=tol, rtol=0)
        assert np.allclose(qml.CRZ(np.pi, wires=[0, 1]).matrix(), expected, atol=tol, rtol=0)

    def test_CRot(self, tol):
        """Test controlled arbitrary rotation is correct"""

        # test identity for phi,theta,omega=0
        assert np.allclose(qml.CRot.compute_matrix(0, 0, 0), np.identity(4), atol=tol, rtol=0)
        assert np.allclose(
            qml.CRot(0, 0, 0, wires=[0, 1]).matrix(), np.identity(4), atol=tol, rtol=0
        )

        # test identity for phi,theta,omega=pi
        expected = np.array([[1, 0, 0, 0], [0, 1, 0, 0], [0, 0, 0, -1], [0, 0, 1, 0]])
        assert np.allclose(qml.CRot.compute_matrix(np.pi, np.pi, np.pi), expected, atol=tol, rtol=0)
        assert np.allclose(
            qml.CRot(np.pi, np.pi, np.pi, wires=[0, 1]).matrix(), expected, atol=tol, rtol=0
        )

        def arbitrary_Crotation(x, y, z):
            """controlled arbitrary single qubit rotation"""
            c = np.cos(y / 2)
            s = np.sin(y / 2)
            return np.array(
                [
                    [1, 0, 0, 0],
                    [0, 1, 0, 0],
                    [0, 0, np.exp(-0.5j * (x + z)) * c, -np.exp(0.5j * (x - z)) * s],
                    [0, 0, np.exp(-0.5j * (x - z)) * s, np.exp(0.5j * (x + z)) * c],
                ]
            )

        a, b, c = 0.432, -0.152, 0.9234
        assert np.allclose(
            qml.CRot.compute_matrix(a, b, c), arbitrary_Crotation(a, b, c), atol=tol, rtol=0
        )
        assert np.allclose(
            qml.CRot(a, b, c, wires=[0, 1]).matrix(),
            arbitrary_Crotation(a, b, c),
            atol=tol,
            rtol=0,
        )

    def test_U2_gate(self, tol):
        """Test U2 gate matrix matches the documentation"""
        phi = 0.432
        lam = -0.12
        expected = np.array(
            [[1, -np.exp(1j * lam)], [np.exp(1j * phi), np.exp(1j * (phi + lam))]]
        ) / np.sqrt(2)
        assert np.allclose(qml.U2.compute_matrix(phi, lam), expected, atol=tol, rtol=0)
        assert np.allclose(qml.U2(phi, lam, wires=[0]).matrix(), expected, atol=tol, rtol=0)

    def test_U3_gate(self, tol):
        """Test U3 gate matrix matches the documentation"""
        theta = 0.65
        phi = 0.432
        lam = -0.12

        expected = np.array(
            [
                [np.cos(theta / 2), -np.exp(1j * lam) * np.sin(theta / 2)],
                [
                    np.exp(1j * phi) * np.sin(theta / 2),
                    np.exp(1j * (phi + lam)) * np.cos(theta / 2),
                ],
            ]
        )

        assert np.allclose(qml.U3.compute_matrix(theta, phi, lam), expected, atol=tol, rtol=0)
        assert np.allclose(qml.U3(theta, phi, lam, wires=[0]).matrix(), expected, atol=tol, rtol=0)

    @pytest.mark.parametrize("phi", [-0.1, 0.2, 0.5])
    @pytest.mark.parametrize("cphase_op", [qml.ControlledPhaseShift, qml.CPhase])
    def test_controlled_phase_shift_matrix_and_eigvals(self, phi, cphase_op):
        """Tests that the ControlledPhaseShift and CPhase operation calculate the correct matrix and
        eigenvalues"""
        op = cphase_op(phi, wires=[0, 1])
        res = op.matrix()
        exp = ControlledPhaseShift(phi)
        assert np.allclose(res, exp)

        res = op.eigvals()
        assert np.allclose(res, np.diag(exp))


class TestGrad:
    device_methods = [
        ["default.qubit", "finite-diff"],
        ["default.qubit", "parameter-shift"],
        ["default.qubit", "backprop"],
        ["default.qubit", "adjoint"],
    ]

    phis = [0.1, 0.2, 0.3]

    configuration = []

    for phi in phis:
        for device, method in device_methods:
            configuration.append([device, method, npp.array(phi, requires_grad=True)])

    @pytest.mark.parametrize("dev_name,diff_method,phi", configuration)
    def test_isingxx_autograd_grad(self, tol, dev_name, diff_method, phi):
        """Test the gradient for the gate IsingXX."""
        dev = qml.device(dev_name, wires=2)

        psi_0 = 0.1
        psi_1 = 0.2
        psi_2 = 0.3
        psi_3 = 0.4

        init_state = npp.array([psi_0, psi_1, psi_2, psi_3], requires_grad=False)
        norm = np.linalg.norm(init_state)
        init_state /= norm

        @qml.qnode(dev, diff_method=diff_method, interface="autograd")
        def circuit(phi):
            qml.QubitStateVector(init_state, wires=[0, 1])
            qml.IsingXX(phi, wires=[0, 1])
            return qml.expval(qml.PauliZ(0))

        expected = (
            0.5
            * (1 / norm**2)
            * (
                -np.sin(phi) * (psi_0**2 + psi_1**2 - psi_2**2 - psi_3**2)
                + 2
                * np.sin(phi / 2)
                * np.cos(phi / 2)
                * (-(psi_0**2) - psi_1**2 + psi_2**2 + psi_3**2)
            )
        )

        res = qml.grad(circuit)(phi)
        assert np.allclose(res, expected, atol=tol, rtol=0)

    @pytest.mark.parametrize("dev_name,diff_method,phi", configuration)
    def test_isingyy_autograd_grad(self, tol, dev_name, diff_method, phi):
        """Test the gradient for the gate IsingYY."""
        dev = qml.device(dev_name, wires=2)

        psi_0 = 0.1
        psi_1 = 0.2
        psi_2 = 0.3
        psi_3 = 0.4

        init_state = npp.array([psi_0, psi_1, psi_2, psi_3], requires_grad=False)
        norm = np.linalg.norm(init_state)
        init_state /= norm

        @qml.qnode(dev, diff_method=diff_method, interface="autograd")
        def circuit(phi):
            qml.QubitStateVector(init_state, wires=[0, 1])
            qml.IsingYY(phi, wires=[0, 1])
            return qml.expval(qml.PauliZ(0))

        expected = (
            0.5
            * (1 / norm**2)
            * (
                -np.sin(phi) * (psi_0**2 + psi_1**2 - psi_2**2 - psi_3**2)
                + 2
                * np.sin(phi / 2)
                * np.cos(phi / 2)
                * (-(psi_0**2) - psi_1**2 + psi_2**2 + psi_3**2)
            )
        )

        res = qml.grad(circuit)(phi)
        assert np.allclose(res, expected, atol=tol, rtol=0)

    @pytest.mark.parametrize("dev_name,diff_method,phi", configuration)
    def test_isingzz_autograd_grad(self, tol, dev_name, diff_method, phi):
        """Test the gradient for the gate IsingZZ."""
        dev = qml.device(dev_name, wires=2)

        psi_0 = 0.1
        psi_1 = 0.2
        psi_2 = 0.3
        psi_3 = 0.4

        init_state = npp.array([psi_0, psi_1, psi_2, psi_3], requires_grad=False)
        norm = np.linalg.norm(init_state)
        init_state /= norm

        @qml.qnode(dev, diff_method=diff_method, interface="autograd")
        def circuit(phi):
            qml.QubitStateVector(init_state, wires=[0, 1])
            qml.IsingZZ(phi, wires=[0, 1])
            return qml.expval(qml.PauliX(0))

        phi = npp.array(0.1, requires_grad=True)

        expected = (1 / norm**2) * (-2 * (psi_0 * psi_2 + psi_1 * psi_3) * np.sin(phi))

        res = qml.grad(circuit)(phi)
        assert np.allclose(res, expected, atol=tol, rtol=0)

    @pytest.mark.parametrize("dev_name,diff_method,phi", configuration)
    def test_isingxx_jax_grad(self, tol, dev_name, diff_method, phi):
        """Test the gradient for the gate IsingXX."""

        if diff_method in {"finite-diff"}:
            pytest.skip("Test does not support finite-diff")

        if diff_method in {"parameter-shift"}:
            pytest.skip("Test does not support parameter-shift")

        jax = pytest.importorskip("jax")
        jnp = pytest.importorskip("jax.numpy")

        dev = qml.device(dev_name, wires=2)

        psi_0 = 0.1
        psi_1 = 0.2
        psi_2 = 0.3
        psi_3 = 0.4

        init_state = jnp.array([psi_0, psi_1, psi_2, psi_3])
        norm = jnp.linalg.norm(init_state)
        init_state = init_state / norm

        @qml.qnode(dev, diff_method=diff_method, interface="jax")
        def circuit(phi):
            qml.QubitStateVector(init_state, wires=[0, 1])
            qml.IsingXX(phi, wires=[0, 1])
            return qml.expval(qml.PauliZ(0))

        phi = jnp.array(0.1)

        expected = (
            0.5
            * (1 / norm**2)
            * (
                -np.sin(phi) * (psi_0**2 + psi_1**2 - psi_2**2 - psi_3**2)
                + 2
                * np.sin(phi / 2)
                * np.cos(phi / 2)
                * (-(psi_0**2) - psi_1**2 + psi_2**2 + psi_3**2)
            )
        )

        res = jax.grad(circuit, argnums=0)(phi)
        assert np.allclose(res, expected, atol=tol, rtol=0)

    @pytest.mark.parametrize("dev_name,diff_method,phi", configuration)
    def test_isingyy_jax_grad(self, tol, dev_name, diff_method, phi):
        """Test the gradient for the gate IsingYY."""

        if diff_method in {"finite-diff"}:
            pytest.skip("Test does not support finite-diff")

        if diff_method in {"parameter-shift"}:
            pytest.skip("Test does not support parameter-shift")

        jax = pytest.importorskip("jax")
        jnp = pytest.importorskip("jax.numpy")

        dev = qml.device(dev_name, wires=2)

        psi_0 = 0.1
        psi_1 = 0.2
        psi_2 = 0.3
        psi_3 = 0.4

        init_state = jnp.array([psi_0, psi_1, psi_2, psi_3])
        norm = jnp.linalg.norm(init_state)
        init_state = init_state / norm

        @qml.qnode(dev, diff_method=diff_method, interface="jax")
        def circuit(phi):
            qml.QubitStateVector(init_state, wires=[0, 1])
            qml.IsingYY(phi, wires=[0, 1])
            return qml.expval(qml.PauliZ(0))

        phi = jnp.array(0.1)

        expected = (
            0.5
            * (1 / norm**2)
            * (
                -np.sin(phi) * (psi_0**2 + psi_1**2 - psi_2**2 - psi_3**2)
                + 2
                * np.sin(phi / 2)
                * np.cos(phi / 2)
                * (-(psi_0**2) - psi_1**2 + psi_2**2 + psi_3**2)
            )
        )

        res = jax.grad(circuit, argnums=0)(phi)
        assert np.allclose(res, expected, atol=tol, rtol=0)

    @pytest.mark.parametrize("dev_name,diff_method,phi", configuration)
    def test_isingzz_jax_grad(self, tol, dev_name, diff_method, phi):
        """Test the gradient for the gate IsingZZ."""

        if diff_method in {"finite-diff"}:
            pytest.skip("Test does not support finite-diff")

        if diff_method in {"parameter-shift"}:
            pytest.skip("Test does not support parameter-shift")

        jax = pytest.importorskip("jax")
        jnp = pytest.importorskip("jax.numpy")

        dev = qml.device(dev_name, wires=2)

        psi_0 = 0.1
        psi_1 = 0.2
        psi_2 = 0.3
        psi_3 = 0.4

        init_state = jnp.array([psi_0, psi_1, psi_2, psi_3])
        norm = jnp.linalg.norm(init_state)
        init_state = init_state / norm

        @qml.qnode(dev, diff_method=diff_method, interface="jax")
        def circuit(phi):
            qml.QubitStateVector(init_state, wires=[0, 1])
            qml.IsingZZ(phi, wires=[0, 1])
            return qml.expval(qml.PauliX(0))

        phi = jnp.array(0.1)

        expected = (1 / norm**2) * (-2 * (psi_0 * psi_2 + psi_1 * psi_3) * np.sin(phi))

        res = jax.grad(circuit, argnums=0)(phi)
        assert np.allclose(res, expected, atol=tol, rtol=0)

    @pytest.mark.parametrize("dev_name,diff_method,phi", configuration)
    def test_isingxx_tf_grad(self, tol, dev_name, diff_method, phi):
        """Test the gradient for the gate IsingXX."""
        tf = pytest.importorskip("tensorflow", minversion="2.1")

        dev = qml.device(dev_name, wires=2)

        psi_0 = tf.Variable(0.1, dtype=tf.complex128)
        psi_1 = tf.Variable(0.2, dtype=tf.complex128)
        psi_2 = tf.Variable(0.3, dtype=tf.complex128)
        psi_3 = tf.Variable(0.4, dtype=tf.complex128)

        init_state = tf.Variable([psi_0, psi_1, psi_2, psi_3], dtype=tf.complex128)
        norm = tf.norm(init_state)
        init_state = init_state / norm

        @qml.qnode(dev, interface="tf", diff_method=diff_method)
        def circuit(phi):
            qml.QubitStateVector(init_state, wires=[0, 1])
            qml.IsingXX(phi, wires=[0, 1])
            return qml.expval(qml.PauliZ(0))

        phi = tf.Variable(0.1, dtype=tf.complex128)

        expected = (
            0.5
            * (1 / norm**2)
            * (
                -tf.sin(phi) * (psi_0**2 + psi_1**2 - psi_2**2 - psi_3**2)
                + 2
                * tf.sin(phi / 2)
                * tf.cos(phi / 2)
                * (-(psi_0**2) - psi_1**2 + psi_2**2 + psi_3**2)
            )
        )

        with tf.GradientTape() as tape:
            result = circuit(phi)
        res = tape.gradient(result, phi)
        assert np.allclose(res, expected, atol=tol, rtol=0)

    @pytest.mark.parametrize("dev_name,diff_method,phi", configuration)
    def test_isingyy_tf_grad(self, tol, dev_name, diff_method, phi):
        """Test the gradient for the gate IsingYY."""
        tf = pytest.importorskip("tensorflow", minversion="2.1")

        dev = qml.device(dev_name, wires=2)

        psi_0 = tf.Variable(0.1, dtype=tf.complex128)
        psi_1 = tf.Variable(0.2, dtype=tf.complex128)
        psi_2 = tf.Variable(0.3, dtype=tf.complex128)
        psi_3 = tf.Variable(0.4, dtype=tf.complex128)

        init_state = tf.Variable([psi_0, psi_1, psi_2, psi_3], dtype=tf.complex128)
        norm = tf.norm(init_state)
        init_state = init_state / norm

        @qml.qnode(dev, interface="tf", diff_method=diff_method)
        def circuit(phi):
            qml.QubitStateVector(init_state, wires=[0, 1])
            qml.IsingYY(phi, wires=[0, 1])
            return qml.expval(qml.PauliZ(0))

        phi = tf.Variable(0.1, dtype=tf.complex128)

        expected = (
            0.5
            * (1 / norm**2)
            * (
                -tf.sin(phi) * (psi_0**2 + psi_1**2 - psi_2**2 - psi_3**2)
                + 2
                * tf.sin(phi / 2)
                * tf.cos(phi / 2)
                * (-(psi_0**2) - psi_1**2 + psi_2**2 + psi_3**2)
            )
        )

        with tf.GradientTape() as tape:
            result = circuit(phi)
        res = tape.gradient(result, phi)
        assert np.allclose(res, expected, atol=tol, rtol=0)

    @pytest.mark.parametrize("dev_name,diff_method,phi", configuration)
    def test_isingzz_tf_grad(self, tol, dev_name, diff_method, phi):
        """Test the gradient for the gate IsingZZ."""
        tf = pytest.importorskip("tensorflow", minversion="2.1")

        dev = qml.device(dev_name, wires=2)

        psi_0 = tf.Variable(0.1, dtype=tf.complex128)
        psi_1 = tf.Variable(0.2, dtype=tf.complex128)
        psi_2 = tf.Variable(0.3, dtype=tf.complex128)
        psi_3 = tf.Variable(0.4, dtype=tf.complex128)

        init_state = tf.Variable([psi_0, psi_1, psi_2, psi_3], dtype=tf.complex128)
        norm = tf.norm(init_state)
        init_state = init_state / norm

        @qml.qnode(dev, interface="tf", diff_method=diff_method)
        def circuit(phi):
            qml.QubitStateVector(init_state, wires=[0, 1])
            qml.IsingZZ(phi, wires=[0, 1])
            return qml.expval(qml.PauliX(0))

        phi = tf.Variable(0.1, dtype=tf.complex128)

        expected = (1 / norm**2) * (-2 * (psi_0 * psi_2 + psi_1 * psi_3) * np.sin(phi))

        with tf.GradientTape() as tape:
            result = circuit(phi)
        res = tape.gradient(result, phi)
        assert np.allclose(res, expected, atol=tol, rtol=0)

    @pytest.mark.parametrize("par", np.linspace(0, 2 * np.pi, 3))
    def test_qnode_with_rx_and_state_jacobian_jax(self, par, tol):
        """Test the jacobian of a complex valued QNode that contains a rotation
        using the JAX interface."""
        jax = pytest.importorskip("jax")

        dev = qml.device("default.qubit", wires=1)

        @qml.qnode(dev, diff_method="backprop", interface="jax")
        def test(x):
            qml.RX(x, wires=[0])
            return qml.state()

        res = jax.jacobian(test, holomorphic=True)(par + 0j)
        expected = -1 / 2 * np.sin(par / 2), -1 / 2 * 1j * np.cos(par / 2)
        assert np.allclose(res, expected, atol=tol, rtol=0)


PAULI_ROT_PARAMETRIC_MATRIX_TEST_DATA = [
    (
        "XY",
        lambda theta: np.array(
            [
                [np.cos(theta / 2), 0, 0, -np.sin(theta / 2)],
                [0, np.cos(theta / 2), np.sin(theta / 2), 0],
                [0, -np.sin(theta / 2), np.cos(theta / 2), 0],
                [np.sin(theta / 2), 0, 0, np.cos(theta / 2)],
            ],
            dtype=complex,
        ),
    ),
    (
        "ZZ",
        lambda theta: np.diag(
            [
                np.exp(-1j * theta / 2),
                np.exp(1j * theta / 2),
                np.exp(1j * theta / 2),
                np.exp(-1j * theta / 2),
            ],
        ),
    ),
    (
        "XI",
        lambda theta: np.array(
            [
                [np.cos(theta / 2), 0, -1j * np.sin(theta / 2), 0],
                [0, np.cos(theta / 2), 0, -1j * np.sin(theta / 2)],
                [-1j * np.sin(theta / 2), 0, np.cos(theta / 2), 0],
                [0, -1j * np.sin(theta / 2), 0, np.cos(theta / 2)],
            ],
        ),
    ),
    ("X", qml.RX.compute_matrix),
    ("Y", qml.RY.compute_matrix),
    ("Z", qml.RZ.compute_matrix),
]

PAULI_ROT_MATRIX_TEST_DATA = [
    (
        np.pi,
        "XIZ",
        np.array(
            [
                [0, 0, 0, 0, -1j, 0, 0, 0],
                [0, 0, 0, 0, 0, 1j, 0, 0],
                [0, 0, 0, 0, 0, 0, -1j, 0],
                [0, 0, 0, 0, 0, 0, 0, 1j],
                [-1j, 0, 0, 0, 0, 0, 0, 0],
                [0, 1j, 0, 0, 0, 0, 0, 0],
                [0, 0, -1j, 0, 0, 0, 0, 0],
                [0, 0, 0, 1j, 0, 0, 0, 0],
            ]
        ),
    ),
    (
        np.pi / 3,
        "XYZ",
        np.array(
            [
                [np.sqrt(3) / 2, 0, 0, 0, 0, 0, -(1 / 2), 0],
                [0, np.sqrt(3) / 2, 0, 0, 0, 0, 0, 1 / 2],
                [0, 0, np.sqrt(3) / 2, 0, 1 / 2, 0, 0, 0],
                [0, 0, 0, np.sqrt(3) / 2, 0, -(1 / 2), 0, 0],
                [0, 0, -(1 / 2), 0, np.sqrt(3) / 2, 0, 0, 0],
                [0, 0, 0, 1 / 2, 0, np.sqrt(3) / 2, 0, 0],
                [1 / 2, 0, 0, 0, 0, 0, np.sqrt(3) / 2, 0],
                [0, -(1 / 2), 0, 0, 0, 0, 0, np.sqrt(3) / 2],
            ]
        ),
    ),
]


class TestPauliRot:
    """Test the PauliRot operation."""

    @pytest.mark.parametrize("theta", np.linspace(0, 2 * np.pi, 7))
    @pytest.mark.parametrize(
        "pauli_word,expected_matrix",
        PAULI_ROT_PARAMETRIC_MATRIX_TEST_DATA,
    )
    def test_PauliRot_matrix_parametric(self, theta, pauli_word, expected_matrix, tol):
        """Test parametrically that the PauliRot matrix is correct."""

        res = qml.PauliRot.compute_matrix(theta, pauli_word)
        expected = expected_matrix(theta)

        assert np.allclose(res, expected, atol=tol, rtol=0)

    @pytest.mark.parametrize(
        "theta,pauli_word,expected_matrix",
        PAULI_ROT_MATRIX_TEST_DATA,
    )
    def test_PauliRot_matrix(self, theta, pauli_word, expected_matrix, tol):
        """Test non-parametrically that the PauliRot matrix is correct."""

        res = qml.PauliRot.compute_matrix(theta, pauli_word)
        expected = expected_matrix

        assert np.allclose(res, expected, atol=tol, rtol=0)

    @pytest.mark.parametrize(
        "theta,pauli_word,compressed_pauli_word,wires,compressed_wires",
        [
            (np.pi, "XIZ", "XZ", [0, 1, 2], [0, 2]),
            (np.pi / 3, "XIYIZI", "XYZ", [0, 1, 2, 3, 4, 5], [0, 2, 4]),
            (np.pi / 7, "IXI", "X", [0, 1, 2], [1]),
            (np.pi / 9, "IIIIIZI", "Z", [0, 1, 2, 3, 4, 5, 6], [5]),
            (np.pi / 11, "XYZIII", "XYZ", [0, 1, 2, 3, 4, 5], [0, 1, 2]),
            (np.pi / 11, "IIIXYZ", "XYZ", [0, 1, 2, 3, 4, 5], [3, 4, 5]),
        ],
    )
    def test_PauliRot_matrix_identity(
        self, theta, pauli_word, compressed_pauli_word, wires, compressed_wires, tol
    ):
        """Test PauliRot matrix correctly accounts for identities."""

        res = qml.PauliRot.compute_matrix(theta, pauli_word)
        expected = qml.utils.expand(
            qml.PauliRot.compute_matrix(theta, compressed_pauli_word), compressed_wires, wires
        )

        assert np.allclose(res, expected, atol=tol, rtol=0)

    def test_PauliRot_wire_as_int(self):
        """Test that passing a single wire as an integer works."""

        theta = 0.4
        op = qml.PauliRot(theta, "Z", wires=0)
        decomp_ops = qml.PauliRot.compute_decomposition(theta, wires=0, pauli_word="Z")

        assert np.allclose(
            op.eigvals(), np.array([np.exp(-1j * theta / 2), np.exp(1j * theta / 2)])
        )
        assert np.allclose(op.matrix(), np.diag([np.exp(-1j * theta / 2), np.exp(1j * theta / 2)]))

        assert len(decomp_ops) == 1

        assert decomp_ops[0].name == "MultiRZ"

        assert decomp_ops[0].wires == Wires([0])
        assert decomp_ops[0].data[0] == theta

    def test_PauliRot_all_Identity(self):
        """Test handling of the all-identity Pauli."""

        theta = 0.4
        op = qml.PauliRot(theta, "II", wires=[0, 1])
        decomp_ops = op.decomposition()

        assert np.allclose(op.eigvals(), np.exp(-1j * theta / 2) * np.ones(4))
        assert np.allclose(op.matrix() / op.matrix()[0, 0], np.eye(4))

        assert len(decomp_ops) == 0

    def test_PauliRot_decomposition_ZZ(self):
        """Test that the decomposition for a ZZ rotation is correct."""

        theta = 0.4
        op = qml.PauliRot(theta, "ZZ", wires=[0, 1])
        decomp_ops = op.decomposition()

        assert len(decomp_ops) == 1

        assert decomp_ops[0].name == "MultiRZ"

        assert decomp_ops[0].wires == Wires([0, 1])
        assert decomp_ops[0].data[0] == theta

    def test_PauliRot_decomposition_XY(self):
        """Test that the decomposition for a XY rotation is correct."""

        theta = 0.4
        op = qml.PauliRot(theta, "XY", wires=[0, 1])
        decomp_ops = op.decomposition()

        assert len(decomp_ops) == 5

        assert decomp_ops[0].name == "Hadamard"
        assert decomp_ops[0].wires == Wires([0])

        assert decomp_ops[1].name == "RX"

        assert decomp_ops[1].wires == Wires([1])
        assert decomp_ops[1].data[0] == np.pi / 2

        assert decomp_ops[2].name == "MultiRZ"
        assert decomp_ops[2].wires == Wires([0, 1])
        assert decomp_ops[2].data[0] == theta

        assert decomp_ops[3].name == "Hadamard"
        assert decomp_ops[3].wires == Wires([0])

        assert decomp_ops[4].name == "RX"

        assert decomp_ops[4].wires == Wires([1])
        assert decomp_ops[4].data[0] == -np.pi / 2

    def test_PauliRot_decomposition_XIYZ(self):
        """Test that the decomposition for a XIYZ rotation is correct."""

        theta = 0.4
        op = qml.PauliRot(theta, "XIYZ", wires=[0, 1, 2, 3])
        decomp_ops = op.decomposition()

        assert len(decomp_ops) == 5

        assert decomp_ops[0].name == "Hadamard"
        assert decomp_ops[0].wires == Wires([0])

        assert decomp_ops[1].name == "RX"

        assert decomp_ops[1].wires == Wires([2])
        assert decomp_ops[1].data[0] == np.pi / 2

        assert decomp_ops[2].name == "MultiRZ"
        assert decomp_ops[2].wires == Wires([0, 2, 3])
        assert decomp_ops[2].data[0] == theta

        assert decomp_ops[3].name == "Hadamard"
        assert decomp_ops[3].wires == Wires([0])

        assert decomp_ops[4].name == "RX"

        assert decomp_ops[4].wires == Wires([2])
        assert decomp_ops[4].data[0] == -np.pi / 2

    @pytest.mark.parametrize("angle", npp.linspace(0, 2 * np.pi, 7, requires_grad=True))
    @pytest.mark.parametrize("pauli_word", ["XX", "YY", "ZZ"])
    def test_differentiability(self, angle, pauli_word, tol):
        """Test that differentiation of PauliRot works."""

        dev = qml.device("default.qubit", wires=2)

        @qml.qnode(dev)
        def circuit(theta):
            qml.PauliRot(theta, pauli_word, wires=[0, 1])

            return qml.expval(qml.PauliZ(0))

        res = circuit(angle)
        gradient = np.squeeze(qml.grad(circuit)(angle))

        assert gradient == pytest.approx(
            0.5 * (circuit(angle + np.pi / 2) - circuit(angle - np.pi / 2)), abs=tol
        )

    @pytest.mark.parametrize("angle", npp.linspace(0, 2 * np.pi, 7, requires_grad=True))
    def test_decomposition_integration(self, angle, tol):
        """Test that the decompositon of PauliRot yields the same results."""

        dev = qml.device("default.qubit", wires=2)

        @qml.qnode(dev)
        def circuit(theta):
            qml.PauliRot(theta, "XX", wires=[0, 1])

            return qml.expval(qml.PauliZ(0))

        @qml.qnode(dev)
        def decomp_circuit(theta):
            qml.PauliRot.compute_decomposition(theta, wires=[0, 1], pauli_word="XX")
            return qml.expval(qml.PauliZ(0))

        assert np.allclose(circuit(angle), decomp_circuit(angle))
        assert np.allclose(qml.grad(circuit)(angle), qml.grad(decomp_circuit)(angle))

    def test_matrix_incorrect_pauli_word_error(self):
        """Test that _matrix throws an error if a wrong Pauli word is supplied."""

        with pytest.raises(
            ValueError,
            match='The given Pauli word ".*" contains characters that are not allowed.'
            " Allowed characters are I, X, Y and Z",
        ):
            qml.PauliRot.compute_matrix(0.3, "IXYZV")

    def test_init_incorrect_pauli_word_error(self):
        """Test that __init__ throws an error if a wrong Pauli word is supplied."""

        with pytest.raises(
            ValueError,
            match='The given Pauli word ".*" contains characters that are not allowed.'
            " Allowed characters are I, X, Y and Z",
        ):
            qml.PauliRot(0.3, "IXYZV", wires=[0, 1, 2, 3, 4])

    @pytest.mark.parametrize(
        "pauli_word,wires",
        [
            ("XYZ", [0, 1]),
            ("XYZ", [0, 1, 2, 3]),
        ],
    )
    def test_init_incorrect_pauli_word_length_error(self, pauli_word, wires):
        """Test that __init__ throws an error if a Pauli word of wrong length is supplied."""

        with pytest.raises(
            ValueError,
            match="The given Pauli word has length .*, length .* was expected for wires .*",
        ):
            qml.PauliRot(0.3, pauli_word, wires=wires)

    @pytest.mark.parametrize(
        "pauli_word",
        [
            ("XIZ"),
            ("IIII"),
            ("XIYIZI"),
            ("IXI"),
            ("IIIIIZI"),
            ("XYZIII"),
            ("IIIXYZ"),
        ],
    )
    def test_multirz_generator(self, pauli_word):
        """Test that the generator of the MultiRZ gate is correct."""
        op = qml.PauliRot(0.3, pauli_word, wires=range(len(pauli_word)))
        gen = op.generator()

        if pauli_word[0] == "I":
            # this is the identity
            expected_gen = qml.Identity(wires=0)
        else:
            expected_gen = getattr(qml, f"Pauli{pauli_word[0]}")(wires=0)

        for i, pauli in enumerate(pauli_word[1:]):
            i += 1
            if pauli == "I":
                expected_gen = expected_gen @ qml.Identity(wires=i)
            else:
                expected_gen = expected_gen @ getattr(qml, f"Pauli{pauli}")(wires=i)

        assert gen.compare(-0.5 * expected_gen)

    @pytest.mark.gpu
    @pytest.mark.parametrize("theta", np.linspace(0, 2 * np.pi, 7))
    @pytest.mark.parametrize("torch_device", [None, "cuda"])
    def test_pauli_rot_identity_torch(self, torch_device, theta):
        """Test that the PauliRot operation returns the correct matrix when
        providing a gate parameter on the GPU and only specifying the identity
        operation."""
        torch = pytest.importorskip("torch")

        if torch_device == "cuda" and not torch.cuda.is_available():
            pytest.skip("No GPU available")

        x = torch.tensor(theta, device=torch_device)
        mat = qml.PauliRot(x, "I", wires=[0]).matrix()

        val = np.cos(-theta / 2) + 1j * np.sin(-theta / 2)
        exp = torch.tensor(np.diag([val, val]), device=torch_device)
        assert torch.allclose(mat, exp)

    def test_pauli_rot_generator(self):
        """Test that the generator of the PauliRot operation
        is correctly returned."""
        op = qml.PauliRot(0.65, "ZY", wires=["a", 7])
        gen, coeff = qml.generator(op)
        expected = qml.PauliZ("a") @ qml.PauliY(7)

        assert coeff == -0.5
        assert gen.obs[0].name == expected.obs[0].name
        assert gen.obs[1].wires == expected.obs[1].wires


class TestMultiRZ:
    """Test the MultiRZ operation."""

    @pytest.mark.parametrize("theta", np.linspace(0, 2 * np.pi, 7))
    @pytest.mark.parametrize(
        "wires,expected_matrix",
        [
            ([0], qml.RZ.compute_matrix),
            (
                [0, 1],
                lambda theta: np.diag(
                    np.exp(1j * np.array([-1, 1, 1, -1]) * theta / 2),
                ),
            ),
            (
                [0, 1, 2],
                lambda theta: np.diag(
                    np.exp(1j * np.array([-1, 1, 1, -1, 1, -1, -1, 1]) * theta / 2),
                ),
            ),
        ],
    )
    def test_MultiRZ_matrix_parametric(self, theta, wires, expected_matrix, tol):
        """Test parametrically that the MultiRZ matrix is correct."""

        res_static = qml.MultiRZ.compute_matrix(theta, len(wires))
        res_dynamic = qml.MultiRZ(theta, wires=wires).matrix()
        expected = expected_matrix(theta)

        assert np.allclose(res_static, expected, atol=tol, rtol=0)
        assert np.allclose(res_dynamic, expected, atol=tol, rtol=0)

    def test_MultiRZ_matrix_expand(self, tol):
        """Test that the MultiRZ matrix respects the wire order."""

        res = qml.MultiRZ(0.1, wires=[0, 1]).matrix(wire_order=[1, 0])
        expected = np.array(
            [
                [0.99875026 - 0.04997917j, 0.0 + 0.0j, 0.0 + 0.0j, 0.0 + 0.0j],
                [0.0 + 0.0j, 0.99875026 + 0.04997917j, 0.0 + 0.0j, 0.0 + 0.0j],
                [0.0 + 0.0j, 0.0 + 0.0j, 0.99875026 + 0.04997917j, 0.0 + 0.0j],
                [0.0 + 0.0j, 0.0 + 0.0j, 0.0 + 0.0j, 0.99875026 - 0.04997917j],
            ]
        )

        assert np.allclose(res, expected, atol=tol, rtol=0)

    def test_MultiRZ_decomposition_ZZ(self):
        """Test that the decomposition for a ZZ rotation is correct."""

        theta = 0.4
        op = qml.MultiRZ(theta, wires=[0, 1])
        decomp_ops = op.decomposition()

        assert decomp_ops[0].name == "CNOT"
        assert decomp_ops[0].wires == Wires([1, 0])

        assert decomp_ops[1].name == "RZ"

        assert decomp_ops[1].wires == Wires([0])
        assert decomp_ops[1].data[0] == theta

        assert decomp_ops[2].name == "CNOT"
        assert decomp_ops[2].wires == Wires([1, 0])

    def test_MultiRZ_decomposition_ZZZ(self):
        """Test that the decomposition for a ZZZ rotation is correct."""

        theta = 0.4
        op = qml.MultiRZ(theta, wires=[0, 2, 3])
        decomp_ops = op.decomposition()

        assert decomp_ops[0].name == "CNOT"
        assert decomp_ops[0].wires == Wires([3, 2])

        assert decomp_ops[1].name == "CNOT"
        assert decomp_ops[1].wires == Wires([2, 0])

        assert decomp_ops[2].name == "RZ"

        assert decomp_ops[2].wires == Wires([0])
        assert decomp_ops[2].data[0] == theta

        assert decomp_ops[3].name == "CNOT"
        assert decomp_ops[3].wires == Wires([2, 0])

        assert decomp_ops[4].name == "CNOT"
        assert decomp_ops[4].wires == Wires([3, 2])

    @pytest.mark.parametrize("angle", npp.linspace(0, 2 * np.pi, 7, requires_grad=True))
    def test_differentiability(self, angle, tol):
        """Test that differentiation of MultiRZ works."""

        dev = qml.device("default.qubit", wires=2)

        @qml.qnode(dev)
        def circuit(theta):
            qml.Hadamard(0)
            qml.MultiRZ(theta, wires=[0, 1])

            return qml.expval(qml.PauliX(0))

        res = circuit(angle)
        gradient = np.squeeze(qml.grad(circuit)(angle))

        assert gradient == pytest.approx(
            0.5 * (circuit(angle + np.pi / 2) - circuit(angle - np.pi / 2)), abs=tol
        )

    @pytest.mark.parametrize("angle", npp.linspace(0, 2 * np.pi, 7, requires_grad=True))
    def test_decomposition_integration(self, angle, tol):
        """Test that the decompositon of MultiRZ yields the same results."""
        angle = qml.numpy.array(angle)
        dev = qml.device("default.qubit", wires=2)

        @qml.qnode(dev)
        def circuit(theta):
            qml.Hadamard(0)
            qml.MultiRZ(theta, wires=[0, 1])

            return qml.expval(qml.PauliX(0))

        @qml.qnode(dev)
        def decomp_circuit(theta):
            qml.Hadamard(0)
            qml.MultiRZ.compute_decomposition(theta, wires=[0, 1])

            return qml.expval(qml.PauliX(0))

        assert np.allclose(circuit(angle), decomp_circuit(angle))
        assert np.allclose(qml.jacobian(circuit)(angle), qml.jacobian(decomp_circuit)(angle))

    @pytest.mark.parametrize("qubits", range(3, 6))
    def test_multirz_generator(self, qubits, mocker):
        """Test that the generator of the MultiRZ gate is correct."""
        op = qml.MultiRZ(0.3, wires=range(qubits))
        gen = op.generator()

        expected_gen = qml.PauliZ(wires=0)
        for i in range(1, qubits):
            expected_gen = expected_gen @ qml.PauliZ(wires=i)

        assert gen.compare(-0.5 * expected_gen)

        spy = mocker.spy(qml.utils, "pauli_eigs")

        op.generator()
        spy.assert_not_called()


label_data = [
    (
        qml.Rot(1.23456, 2.3456, 3.45678, wires=0),
        "Rot",
        "Rot\n(1.23,\n2.35,\n3.46)",
        "Rot\n(1,\n2,\n3)",
        "Rot⁻¹\n(1,\n2,\n3)",
    ),
    (qml.RX(1.23456, wires=0), "RX", "RX\n(1.23)", "RX\n(1)", "RX⁻¹\n(1)"),
    (qml.RY(1.23456, wires=0), "RY", "RY\n(1.23)", "RY\n(1)", "RY⁻¹\n(1)"),
    (qml.RZ(1.23456, wires=0), "RZ", "RZ\n(1.23)", "RZ\n(1)", "RZ⁻¹\n(1)"),
    (qml.MultiRZ(1.23456, wires=0), "MultiRZ", "MultiRZ\n(1.23)", "MultiRZ\n(1)", "MultiRZ⁻¹\n(1)"),
    (
        qml.PauliRot(1.2345, "XYZ", wires=(0, 1, 2)),
        "RXYZ",
        "RXYZ\n(1.23)",
        "RXYZ\n(1)",
        "RXYZ⁻¹\n(1)",
    ),
    (
        qml.PhaseShift(1.2345, wires=0),
        "Rϕ",
        "Rϕ\n(1.23)",
        "Rϕ\n(1)",
        "Rϕ⁻¹\n(1)",
    ),
    (
        qml.ControlledPhaseShift(1.2345, wires=(0, 1)),
        "Rϕ",
        "Rϕ\n(1.23)",
        "Rϕ\n(1)",
        "Rϕ⁻¹\n(1)",
    ),
    (qml.CRX(1.234, wires=(0, 1)), "RX", "RX\n(1.23)", "RX\n(1)", "RX⁻¹\n(1)"),
    (qml.CRY(1.234, wires=(0, 1)), "RY", "RY\n(1.23)", "RY\n(1)", "RY⁻¹\n(1)"),
    (qml.CRZ(1.234, wires=(0, 1)), "RZ", "RZ\n(1.23)", "RZ\n(1)", "RZ⁻¹\n(1)"),
    (
        qml.CRot(1.234, 2.3456, 3.456, wires=(0, 1)),
        "Rot",
        "Rot\n(1.23,\n2.35,\n3.46)",
        "Rot\n(1,\n2,\n3)",
        "Rot⁻¹\n(1,\n2,\n3)",
    ),
    (qml.U1(1.2345, wires=0), "U1", "U1\n(1.23)", "U1\n(1)", "U1⁻¹\n(1)"),
    (qml.U2(1.2345, 2.3456, wires=0), "U2", "U2\n(1.23,\n2.35)", "U2\n(1,\n2)", "U2⁻¹\n(1,\n2)"),
    (
        qml.U3(1.2345, 2.345, 3.4567, wires=0),
        "U3",
        "U3\n(1.23,\n2.35,\n3.46)",
        "U3\n(1,\n2,\n3)",
        "U3⁻¹\n(1,\n2,\n3)",
    ),
    (
        qml.IsingXX(1.2345, wires=(0, 1)),
        "IsingXX",
        "IsingXX\n(1.23)",
        "IsingXX\n(1)",
        "IsingXX⁻¹\n(1)",
    ),
    (
        qml.IsingYY(1.2345, wires=(0, 1)),
        "IsingYY",
        "IsingYY\n(1.23)",
        "IsingYY\n(1)",
        "IsingYY⁻¹\n(1)",
    ),
    (
        qml.IsingZZ(1.2345, wires=(0, 1)),
        "IsingZZ",
        "IsingZZ\n(1.23)",
        "IsingZZ\n(1)",
        "IsingZZ⁻¹\n(1)",
    ),
]


class TestLabel:
    """Test the label method on parametric ops"""

    @pytest.mark.parametrize("op, label1, label2, label3, label4", label_data)
    def test_label_method(self, op, label1, label2, label3, label4):
        """Test label method with plain scalers."""

        assert op.label() == label1
        assert op.label(decimals=2) == label2
        assert op.label(decimals=0) == label3

        op.inv()
        assert op.label(decimals=0) == label4
        op.inv()

    def test_label_tf(self):
        """Test label methods work with tensorflow variables"""
        tf = pytest.importorskip("tensorflow")

        op1 = qml.RX(tf.Variable(0.123456), wires=0)
        assert op1.label(decimals=2) == "RX\n(0.12)"

        op2 = qml.CRX(tf.Variable(0.12345), wires=(0, 1))
        assert op2.label(decimals=2) == "RX\n(0.12)"

        op3 = qml.Rot(tf.Variable(0.1), tf.Variable(0.2), tf.Variable(0.3), wires=0)
        assert op3.label(decimals=2) == "Rot\n(0.10,\n0.20,\n0.30)"

    def test_label_torch(self):
        """Test label methods work with torch tensors"""
        torch = pytest.importorskip("torch")

        op1 = qml.RX(torch.tensor(1.23456), wires=0)
        assert op1.label(decimals=2) == "RX\n(1.23)"

        op2 = qml.CRX(torch.tensor(1.23456), wires=(0, 1))
        assert op2.label(decimals=2) == "RX\n(1.23)"

        op3 = qml.Rot(torch.tensor(0.1), torch.tensor(0.2), torch.tensor(0.3), wires=0)
        assert op3.label(decimals=2) == "Rot\n(0.10,\n0.20,\n0.30)"

    def test_label_jax(self):
        """Test the label method works with jax"""
        jax = pytest.importorskip("jax")

        op1 = qml.RX(jax.numpy.array(1.23456), wires=0)
        assert op1.label(decimals=2) == "RX\n(1.23)"

        op2 = qml.CRX(jax.numpy.array(1.23456), wires=(0, 1))
        assert op2.label(decimals=2) == "RX\n(1.23)"

        op3 = qml.Rot(jax.numpy.array(0.1), jax.numpy.array(0.2), jax.numpy.array(0.3), wires=0)
        assert op3.label(decimals=2) == "Rot\n(0.10,\n0.20,\n0.30)"

    def test_string_parameter(self):
        """Test labelling works if variable is a string instead of a float."""

        op1 = qml.RX("x", wires=0)
        assert op1.label() == "RX"
        assert op1.label(decimals=0) == "RX\n(x)"

        op2 = qml.CRX("y", wires=(0, 1))
        assert op2.label(decimals=0) == "RX\n(y)"

        op3 = qml.Rot("x", "y", "z", wires=0)
        assert op3.label(decimals=0) == "Rot\n(x,\ny,\nz)"


control_data = [
    (qml.Rot(1, 2, 3, wires=0), Wires([])),
    (qml.RX(1.23, wires=0), Wires([])),
    (qml.RY(1.23, wires=0), Wires([])),
    (qml.MultiRZ(1.234, wires=(0, 1, 2)), Wires([])),
    (qml.PauliRot(1.234, "IXY", wires=(0, 1, 2)), Wires([])),
    (qml.PhaseShift(1.234, wires=0), Wires([])),
    (qml.U1(1.234, wires=0), Wires([])),
    (qml.U2(1.234, 2.345, wires=0), Wires([])),
    (qml.U3(1.234, 2.345, 3.456, wires=0), Wires([])),
    (qml.IsingXX(1.234, wires=(0, 1)), Wires([])),
    (qml.IsingYY(1.234, wires=(0, 1)), Wires([])),
    (qml.IsingZZ(1.234, wires=(0, 1)), Wires([])),
    ### Controlled Ops
    (qml.ControlledPhaseShift(1.234, wires=(0, 1)), Wires(0)),
    (qml.CPhase(1.234, wires=(0, 1)), Wires(0)),
    (qml.CRX(1.234, wires=(0, 1)), Wires(0)),
    (qml.CRY(1.234, wires=(0, 1)), Wires(0)),
    (qml.CRZ(1.234, wires=(0, 1)), Wires(0)),
    (qml.CRot(1.234, 2.2345, 3.456, wires=(0, 1)), Wires(0)),
]


@pytest.mark.parametrize("op, control_wires", control_data)
def test_control_wires(op, control_wires):
    """Test the ``control_wires`` attribute for parametrized operations."""
    assert op.control_wires == control_wires<|MERGE_RESOLUTION|>--- conflicted
+++ resolved
@@ -55,32 +55,6 @@
     qml.DoubleExcitationMinus(0.123, wires=[0, 1, 2, 3]),
 ]
 
-<<<<<<< HEAD
-=======
-NON_PARAMETRIZED_OPERATIONS = [
-    qml.S(wires=0),
-    qml.SX(wires=0),
-    qml.T(wires=0),
-    qml.CNOT(wires=[0, 1]),
-    qml.CZ(wires=[0, 1]),
-    qml.CY(wires=[0, 1]),
-    qml.SWAP(wires=[0, 1]),
-    qml.ISWAP(wires=[0, 1]),
-    qml.SISWAP(wires=[0, 1]),
-    qml.SQISW(wires=[0, 1]),
-    qml.CSWAP(wires=[0, 1, 2]),
-    qml.Toffoli(wires=[0, 1, 2]),
-    qml.Hadamard(wires=0),
-    qml.PauliX(wires=0),
-    qml.PauliZ(wires=0),
-    qml.PauliY(wires=0),
-    qml.MultiControlledX(wires=[0, 1, 2], control_values="01"),
-    qml.QubitSum(wires=[0, 1, 2]),
-]
-
-ALL_OPERATIONS = NON_PARAMETRIZED_OPERATIONS + PARAMETRIZED_OPERATIONS
-
->>>>>>> 5bad4fad
 
 class TestOperations:
     @pytest.mark.parametrize("op", PARAMETRIZED_OPERATIONS)
