--- conflicted
+++ resolved
@@ -359,7 +359,6 @@
         assert np.allclose(res_static, expected, atol=tol)
         assert np.allclose(res_dynamic, expected, atol=tol)
 
-<<<<<<< HEAD
     def test_matrix_representation_batched(self, tol):
         """Test that the matrix representation is defined correctly for a batched diagonal."""
         diag = np.array([[1, -1, 1j], [-1, -1, -1]])
@@ -369,9 +368,6 @@
         assert np.allclose(res_static, expected, atol=tol)
         assert np.allclose(res_dynamic, expected, atol=tol)
 
-    @pytest.mark.parametrize("D", [[1, 2], [[0.2, 1.0, -1.0], [1.0, -1j, 1j]]])
-    def test_error_matrix_not_unitary(self, D):
-=======
     @pytest.mark.parametrize("n", (2, -1, 0.12345))
     @pytest.mark.parametrize("diag", ([1.0, -1.0], np.array([1.0, -1.0])))
     def test_pow(self, n, diag):
@@ -383,8 +379,8 @@
         for x_op, x_pow in zip(op.data[0], pow_ops[0].data[0]):
             assert (x_op + 0.0j) ** n == x_pow
 
-    def test_error_matrix_not_unitary(self):
->>>>>>> a61e25a0
+    @pytest.mark.parametrize("D", [[1, 2], [[0.2, 1.0, -1.0], [1.0, -1j, 1j]]])
+    def test_error_matrix_not_unitary(self, D):
         """Tests that error is raised if diagonal by `compute_matrix` does not lead to a unitary"""
         with pytest.raises(ValueError, match="Operator must be unitary"):
             qml.DiagonalQubitUnitary.compute_matrix(np.array(D))
