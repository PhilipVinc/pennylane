--- conflicted
+++ resolved
@@ -1115,22 +1115,14 @@
 
     @pytest.mark.parametrize("shots", [None, 1, 10])
     def test_shape(self, shots):
-<<<<<<< HEAD
-        """Test that the shape is correct for qml.state."""
-=======
         """Test that the shape is correct for qml.density_matrix."""
->>>>>>> a64c204b
         dev = qml.device("default.qubit", wires=3, shots=shots)
         res = qml.density_matrix(wires=[0, 1])
         assert res.shape(dev) == (1, 2**2, 2**2)
 
     @pytest.mark.parametrize("s_vec", [(3, 2, 1), (1, 5, 10), (3, 1, 20)])
     def test_shape_shot_vector(self, s_vec):
-<<<<<<< HEAD
-        """Test that the shape is correct for qml.state with the shot vector too."""
-=======
         """Test that the shape is correct for qml.density_matrix with the shot vector too."""
->>>>>>> a64c204b
         dev = qml.device("default.qubit", wires=3, shots=s_vec)
         res = qml.density_matrix(wires=[0, 1])
         assert res.shape(dev) == (3, 2**2, 2**2)
