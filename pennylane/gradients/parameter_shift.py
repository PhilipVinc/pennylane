# Copyright 2018-2021 Xanadu Quantum Technologies Inc.

# Licensed under the Apache License, Version 2.0 (the "License");
# you may not use this file except in compliance with the License.
# You may obtain a copy of the License at

#     http://www.apache.org/licenses/LICENSE-2.0

# Unless required by applicable law or agreed to in writing, software
# distributed under the License is distributed on an "AS IS" BASIS,
# WITHOUT WARRANTIES OR CONDITIONS OF ANY KIND, either express or implied.
# See the License for the specific language governing permissions and
# limitations under the License.
"""
This module contains functions for computing the parameter-shift gradient
of a qubit-based quantum tape.
"""
# pylint: disable=protected-access,too-many-arguments,too-many-statements
import warnings
import numpy as np

import pennylane as qml

from .gradient_transform import (
    gradient_transform,
    grad_method_validation,
    choose_grad_methods,
)
from .finite_difference import finite_diff, generate_shifted_tapes
from .general_shift_rules import process_shifts


NONINVOLUTORY_OBS = {
    "Hermitian": lambda obs: obs.__class__(obs.get_matrix() @ obs.get_matrix(), wires=obs.wires),
    "SparseHamiltonian": lambda obs: obs.__class__(
        obs.get_matrix() @ obs.get_matrix(), wires=obs.wires
    ),
    "Projector": lambda obs: obs,
}
"""Dict[str, callable]: mapping from a non-involutory observable name
to a callable that accepts an observable object, and returns the square
of that observable.
"""


def _square_observable(obs):
    """Returns the square of an observable."""

    if isinstance(obs, qml.operation.Tensor):
        # Observable is a tensor, we must consider its
        # component observables independently. Note that
        # we assume all component observables are on distinct wires.

        components_squared = []

        for comp in obs.obs:

            try:
                components_squared.append(NONINVOLUTORY_OBS[comp.name](comp))
            except KeyError:
                # component is involutory
                pass

        return qml.operation.Tensor(*components_squared)

    return NONINVOLUTORY_OBS[obs.name](obs)


def _get_operation_recipe(tape, t_idx, shifts):
    """Utility function to return the parameter-shift rule
    of the operation corresponding to trainable parameter
    t_idx on tape.

    This function performs multiple attempts to obtain the recipe:

    - If the operation has a custom :attr:`~.grad_recipe` defined, it is used.

    - If :attr:`.parameter_frequencies` yields a result, the frequencies are
      used to construct the general parameter-shift rule via
      :func:`.generate_shift_rule`.
      Note that by default, the generator is used to compute the parameter frequencies
      if they are not provided by a custom implementation.

    That is, the order of precedence is :meth:`~.grad_recipe`, custom
    :attr:`~.parameter_frequencies`, and finally :meth:`.generator` via the default
    implementation of the frequencies.
    """
    op, p_idx = tape.get_operation(t_idx)

    # Try to use the stored grad_recipe of the operation
    recipe = op.grad_recipe[p_idx]
    if recipe is not None:
        return process_shifts(np.array(recipe).T, check_duplicates=False)

    # Try to obtain frequencies, either via custom implementation or from generator eigvals
    try:
        frequencies = op.parameter_frequencies[p_idx]
    except qml.operation.ParameterFrequenciesUndefinedError as e:
        raise qml.operation.OperatorPropertyUndefined(
            f"The operation {op.name} does not have a grad_recipe, parameter_frequencies or "
            "a generator defined. No parameter shift rule can be applied."
        ) from e

    # Create shift rule from frequencies with given shifts
    coeffs, shifts = qml.gradients.generate_shift_rule(frequencies, shifts=shifts, order=1)
    # The generated shift rules do not include a rescaling of the parameter, only shifts.
    mults = np.ones_like(coeffs)

    return coeffs, mults, shifts


def _gradient_analysis(tape, use_graph=True):
    """Update the parameter information dictionary of the tape with
    gradient information of each parameter."""

    if getattr(tape, "_gradient_fn", None) is param_shift:
        # gradient analysis has already been performed on this tape
        return

    tape._gradient_fn = param_shift

    for idx, info in tape._par_info.items():

        if idx not in tape.trainable_params:
            # non-trainable parameters do not require a grad_method
            info["grad_method"] = None
        else:
            op = tape._par_info[idx]["op"]

            if not qml.operation.has_grad_method(op):
                # no differentiation method is registered for this operation
                info["grad_method"] = None

            elif (tape._graph is not None) or use_graph:
                if not any(tape.graph.has_path(op, ob) for ob in tape.observables):
                    # there is no influence of this operation on any of the observables
                    info["grad_method"] = "0"
                    continue

<<<<<<< HEAD
def expval_param_shift(tape, argnum=None, shift=np.pi / 2, gradient_recipes=None, f0=None, shots=None):
=======
            info["grad_method"] = op.grad_method


def expval_param_shift(tape, argnum=None, shifts=None, gradient_recipes=None, f0=None):
>>>>>>> 4ea1d61f
    r"""Generate the parameter-shift tapes and postprocessing methods required
    to compute the gradient of a gate parameter with respect to an
    expectation value.

    Args:
        tape (.QuantumTape): quantum tape to differentiate
        argnum (int or list[int] or None): Trainable parameter indices to differentiate
            with respect to. If not provided, the derivatives with respect to all
            trainable indices are returned.
        shifts (list[tuple[int or float]]): List containing tuples of shift values.
            If provided, one tuple of shifts should be given per trainable parameter
            and the tuple should match the number of frequencies for that parameter.
            If unspecified, equidistant shifts are assumed.
        gradient_recipes (tuple(list[list[float]] or None)): List of gradient recipes
            for the parameter-shift method. One gradient recipe must be provided
            per trainable parameter.
        f0 (tensor_like[float] or None): Output of the evaluated input tape. If provided,
            and the gradient recipe contains an unshifted term, this value is used,
            saving a quantum evaluation.

    Returns:
        tuple[list[QuantumTape], function]: A tuple containing a
        list of generated tapes, in addition to a post-processing
        function to be applied to the results of the evaluated tapes.
    """
    argnum = argnum or tape.trainable_params
    if gradient_recipes is None:
        gradient_recipes = [None] * len(argnum)

    gradient_tapes = []
    gradient_coeffs = []
    shapes = []
    unshifted_coeffs = []
    shot_distribution = []

    fns = []

    for idx, _ in enumerate(tape.trainable_params):

        if idx not in argnum:
            # parameter has zero gradient
            shapes.append(0)
            gradient_coeffs.append([])
            fns.append(None)
            continue

        op, _ = tape.get_operation(idx)

        if op.name == "Hamiltonian":
            # operation is a Hamiltonian
            if op.return_type is not qml.operation.Expectation:
                raise ValueError(
                    "Can only differentiate Hamiltonian "
                    f"coefficients for expectations, not {op.return_type.value}"
                )

            g_tapes, h_fn = qml.gradients.hamiltonian_grad(tape, idx)
            gradient_tapes.extend(g_tapes)
            shapes.append(1)
            gradient_coeffs.append(np.array([1.0]))
            fns.append(h_fn)
            continue

        # get the gradient recipe for the trainable parameter
        arg_idx = argnum.index(idx)
        recipe = gradient_recipes[arg_idx]
        if recipe is not None:
            recipe = process_shifts(np.array(recipe).T)
        else:
            op_shifts = None if shifts is None else shifts[arg_idx]
            recipe = _get_operation_recipe(tape, idx, shifts=op_shifts)
        coeffs, multipliers, op_shifts = recipe
        fns.append(None)

        # Extract zero-shift term if present (if so, it will always be the first)
        if op_shifts[0] == 0 and multipliers[0] == 1:
            # Gradient recipe includes a term with zero shift.

            if not unshifted_coeffs and f0 is None:
                # Ensure that the unshifted tape is appended
                # to the gradient tapes, if not already.
                gradient_tapes.append(tape)

            # Store the unshifted coefficient. We know that
            # it will always be the first coefficient due to processing.
            unshifted_coeffs.append(coeffs[0])
            coeffs, multipliers, op_shifts = recipe[:, 1:]

        # generate the gradient tapes
        gradient_coeffs.append(coeffs)
        g_tapes = generate_shifted_tapes(tape, idx, op_shifts, multipliers)

        prob_shots = np.abs(coeffs) / np.sum(np.abs(coeffs))

        if shots is not None:
            prob_shots = prob_shots * shots[idx]

        prob_shots /= np.sum(prob_shots)

        shot_distribution.extend(prob_shots)

        gradient_tapes.extend(g_tapes)
        shapes.append(len(g_tapes))

    def processing_fn(results):
        grads = []
        start = 1 if unshifted_coeffs and f0 is None else 0
        r0 = f0 or results[0]

        for i, (s, f) in enumerate(zip(shapes, fns)):

            if s == 0:
                # parameter has zero gradient
                g = qml.math.zeros_like(results[0])
                grads.append(g)
                continue

            res = results[start : start + s]
            start = start + s

            if f is not None:
                res = f(res)

            # compute the linear combination of results and coefficients
            res = qml.math.stack(res)
            g = qml.math.tensordot(res, qml.math.convert_like(gradient_coeffs[i], res), [[0], [0]])

            if unshifted_coeffs:
                # add on the unshifted term
                g = g + unshifted_coeffs[i] * r0

            grads.append(g)

        # The following is for backwards compatibility; currently,
        # the device stacks multiple measurement arrays, even if not the same
        # size, resulting in a ragged array.
        # In the future, we might want to change this so that only tuples
        # of arrays are returned.
        for i, g in enumerate(grads):
            g = qml.math.convert_like(g, res[0])
            if hasattr(g, "dtype") and g.dtype is np.dtype("object"):
                grads[i] = qml.math.hstack(g)

        return qml.math.T(qml.math.stack(grads))

    return qml.interfaces.batch.Tapes(gradient_tapes, shot_distribution), processing_fn


def var_param_shift(tape, argnum, shifts=None, gradient_recipes=None, f0=None):
    r"""Generate the parameter-shift tapes and postprocessing methods required
    to compute the gradient of a gate parameter with respect to a
    variance value.

    Args:
        tape (.QuantumTape): quantum tape to differentiate
        argnum (int or list[int] or None): Trainable parameter indices to differentiate
            with respect to. If not provided, the derivative with respect to all
            trainable indices are returned.
        shifts (list[tuple[int or float]]): List containing tuples of shift values.
            If provided, one tuple of shifts should be given per trainable parameter
            and the tuple should match the number of frequencies for that parameter.
            If unspecified, equidistant shifts are assumed.
        gradient_recipes (tuple(list[list[float]] or None)): List of gradient recipes
            for the parameter-shift method. One gradient recipe must be provided
            per trainable parameter.
        f0 (tensor_like[float] or None): Output of the evaluated input tape. If provided,
            and the gradient recipe contains an unshifted term, this value is used,
            saving a quantum evaluation.

    Returns:
        tuple[list[QuantumTape], function]: A tuple containing a
        list of generated tapes, in addition to a post-processing
        function to be applied to the results of the evaluated tapes.
    """
    argnum = argnum or tape.trainable_params

    # Determine the locations of any variance measurements in the measurement queue.
    var_mask = [m.return_type is qml.operation.Variance for m in tape.measurements]
    var_idx = np.where(var_mask)[0]

    # Get <A>, the expectation value of the tape with unshifted parameters.
    expval_tape = tape.copy(copy_operations=True)

    # Convert all variance measurements on the tape into expectation values
    for i in var_idx:
        obs = expval_tape._measurements[i].obs
        expval_tape._measurements[i] = qml.measurements.MeasurementProcess(
            qml.operation.Expectation, obs=obs
        )

    gradient_tapes = [expval_tape]

    # evaluate the analytic derivative of <A>
    pdA_tapes, pdA_fn = expval_param_shift(expval_tape, argnum, shifts, gradient_recipes, f0)
    gradient_tapes.extend(pdA_tapes)

    # Store the number of first derivative tapes, so that we know
    # the number of results to post-process later.
    tape_boundary = len(pdA_tapes) + 1

    # If there are non-involutory observables A present, we must compute d<A^2>/dp.
    # Get the indices in the measurement queue of all non-involutory
    # observables.
    non_involutory = []

    for i in var_idx:
        obs_name = tape.observables[i].name

        if isinstance(obs_name, list):
            # Observable is a tensor product, we must investigate all constituent observables.
            if any(name in NONINVOLUTORY_OBS for name in obs_name):
                non_involutory.append(i)

        elif obs_name in NONINVOLUTORY_OBS:
            non_involutory.append(i)

    # For involutory observables (A^2 = I) we have d<A^2>/dp = 0.
    involutory = set(var_idx) - set(non_involutory)

    if non_involutory:
        expval_sq_tape = tape.copy(copy_operations=True)

        for i in non_involutory:
            # We need to calculate d<A^2>/dp; to do so, we replace the
            # involutory observables A in the queue with A^2.
            obs = _square_observable(expval_sq_tape._measurements[i].obs)
            expval_sq_tape._measurements[i] = qml.measurements.MeasurementProcess(
                qml.operation.Expectation, obs=obs
            )

        # Non-involutory observables are present; the partial derivative of <A^2>
        # may be non-zero. Here, we calculate the analytic derivatives of the <A^2>
        # observables.
        pdA2_tapes, pdA2_fn = expval_param_shift(
            expval_sq_tape, argnum, shifts, gradient_recipes, f0
        )
        gradient_tapes.extend(pdA2_tapes)

    def processing_fn(results):
        # We need to expand the dimensions of the variance mask,
        # and convert it to be the same type as the results.
        res = results[0]
        ragged = getattr(results[0], "dtype", None) is np.dtype("object")

        mask = []
        for m, r in zip(var_mask, results[0]):
            array_func = np.ones if m else np.zeros
            shape = qml.math.shape(r)
            shape = (1,) if shape == tuple() else shape
            mask.append(array_func(shape, dtype=bool))

        if ragged:
            res = qml.math.hstack(res)
            mask = qml.math.hstack(mask)

        mask = qml.math.convert_like(qml.math.reshape(mask, [-1, 1]), res)
        f0 = qml.math.expand_dims(res, -1)

        pdA = pdA_fn(results[1:tape_boundary])
        pdA2 = 0

        if non_involutory:
            # compute the second derivative of non-involutory observables
            pdA2 = pdA2_fn(results[tape_boundary:])

            if involutory:
                # if involutory observables are present, ensure they have zero gradient.
                #
                # For the pdA2_tapes, we have replaced non-involutory
                # observables with their square (A -> A^2). However,
                # involutory observables have been left as-is (A), and have
                # not been replaced by their square (A^2 = I). As a result,
                # components of the gradient vector will not be correct. We
                # need to replace the gradient value with 0 (the known,
                # correct gradient for involutory variables).

                m = [tape.observables[i].name not in NONINVOLUTORY_OBS for i in var_idx]
                m = qml.math.convert_like(m, pdA2)
                pdA2 = qml.math.where(qml.math.reshape(m, [-1, 1]), 0, pdA2)

        # return d(var(A))/dp = d<A^2>/dp -2 * <A> * d<A>/dp for the variances (mask==True)
        # d<A>/dp for plain expectations (mask==False)
        return qml.math.where(mask, pdA2 - 2 * f0 * pdA, pdA)

    return gradient_tapes, processing_fn


@gradient_transform
def param_shift(
    tape, argnum=None, shifts=None, gradient_recipes=None, fallback_fn=finite_diff, f0=None
):
    r"""Transform a QNode to compute the parameter-shift gradient of all gate
    parameters with respect to its inputs.

    Args:
        qnode (pennylane.QNode or .QuantumTape): quantum tape or QNode to differentiate
        argnum (int or list[int] or None): Trainable parameter indices to differentiate
            with respect to. If not provided, the derivative with respect to all
            trainable indices are returned.
        shifts (list[tuple[int or float]]): List containing tuples of shift values.
            If provided, one tuple of shifts should be given per trainable parameter
            and the tuple should match the number of frequencies for that parameter.
            If unspecified, equidistant shifts are assumed.
        gradient_recipes (tuple(list[list[float]] or None)): List of gradient recipes
            for the parameter-shift method. One gradient recipe must be provided
            per trainable parameter.

            This is a tuple with one nested list per parameter. For
            parameter :math:`\phi_k`, the nested list contains elements of the form
            :math:`[c_i, a_i, s_i]` where :math:`i` is the index of the
            term, resulting in a gradient recipe of

            .. math:: \frac{\partial}{\partial\phi_k}f = \sum_{i} c_i f(a_i \phi_k + s_i).

            If ``None``, the default gradient recipe containing the two terms
            :math:`[c_0, a_0, s_0]=[1/2, 1, \pi/2]` and :math:`[c_1, a_1,
            s_1]=[-1/2, 1, -\pi/2]` is assumed for every parameter.
        fallback_fn (None or Callable): a fallback gradient function to use for
            any parameters that do not support the parameter-shift rule.
        f0 (tensor_like[float] or None): Output of the evaluated input tape. If provided,
            and the gradient recipe contains an unshifted term, this value is used,
            saving a quantum evaluation.

    Returns:
        tensor_like or tuple[list[QuantumTape], function]:

        - If the input is a QNode, a tensor
          representing the output Jacobian matrix of size ``(number_outputs, number_gate_parameters)``
          is returned.

        - If the input is a tape, a tuple containing a list of generated tapes,
          in addition to a post-processing function to be applied to the
          evaluated tapes.

    For a variational evolution :math:`U(\mathbf{p}) \vert 0\rangle` with
    :math:`N` parameters :math:`\mathbf{p}`,
    consider the expectation value of an observable :math:`O`:

    .. math::

        f(\mathbf{p})  = \langle \hat{O} \rangle(\mathbf{p}) = \langle 0 \vert
        U(\mathbf{p})^\dagger \hat{O} U(\mathbf{p}) \vert 0\rangle.


    The gradient of this expectation value can be calculated via the parameter-shift rule:

    .. math::

        \frac{\partial f}{\partial \mathbf{p}} = \sum_{\mu=1}^{2R}
        f\left(\mathbf{p}+\frac{2\mu-1}{2R}\pi\right)
        \frac{(-1)^{\mu-1}}{4R\sin^2\left(\frac{2\mu-1}{4R}\pi\right)}

    Here, :math:`R` is the number of frequencies with which the parameter :math:`\mathbf{p}`
    enters the function :math:`f` via the operation :math:`U`, and we assumed that these
    frequencies are equidistant.
    For more general shift rules, both regarding the shifts and the frequencies, and
    for more technical details, see
    `Vidal and Theis (2018) <https://arxiv.org/abs/1812.06323>`_ and
    `Wierichs et al. (2021) <https://arxiv.org/abs/2107.12390>`_.

    **Gradients of variances**

    For a variational evolution :math:`U(\mathbf{p}) \vert 0\rangle` with
    :math:`N` parameters :math:`\mathbf{p}`,
    consider the variance of an observable :math:`O`:

    .. math::

        g(\mathbf{p})=\langle \hat{O}^2 \rangle (\mathbf{p}) - [\langle \hat{O}
        \rangle(\mathbf{p})]^2.

    We can relate this directly to the parameter-shift rule by noting that

    .. math::

        \frac{\partial g}{\partial \mathbf{p}}= \frac{\partial}{\partial
        \mathbf{p}} \langle \hat{O}^2 \rangle (\mathbf{p})
        - 2 f(\mathbf{p}) \frac{\partial f}{\partial \mathbf{p}}.

    The derivatives in the expression on the right hand side can be computed via
    the shift rule as above, allowing for the computation of the variance derivative.

    In the case where :math:`O` is involutory (:math:`\hat{O}^2 = I`), the first
    term in the above expression vanishes, and we are simply left with

    .. math::

      \frac{\partial g}{\partial \mathbf{p}} = - 2 f(\mathbf{p})
      \frac{\partial f}{\partial \mathbf{p}}.

    **Example**

    This transform can be registered directly as the quantum gradient transform
    to use during autodifferentiation:

    >>> dev = qml.device("default.qubit", wires=2)
    >>> @qml.qnode(dev, gradient_fn=qml.gradients.param_shift)
    ... def circuit(params):
    ...     qml.RX(params[0], wires=0)
    ...     qml.RY(params[1], wires=0)
    ...     qml.RX(params[2], wires=0)
    ...     return qml.expval(qml.PauliZ(0)), qml.var(qml.PauliZ(0))
    >>> params = np.array([0.1, 0.2, 0.3], requires_grad=True)
    >>> qml.jacobian(circuit)(params)
    tensor([[-0.38751725, -0.18884792, -0.38355708],
            [ 0.69916868,  0.34072432,  0.69202365]], requires_grad=True)

    .. note::

        ``param_shift`` performs multiple attempts to obtain the gradient recipes for
        each operation:

        - If an operation has a custom :attr:`~.operation.Operation.grad_recipe` defined,
          it is used.

        - If :attr:`~.operation.Operation.parameter_frequencies` yields a result, the frequencies
          are used to construct the general parameter-shift rule via
          :func:`.generate_shift_rule`.
          Note that by default, the generator is used to compute the parameter frequencies
          if they are not provided via a custom implementation.

        That is, the order of precedence is :attr:`~.operation.Operation.grad_recipe`, custom
        :attr:`~.operation.Operation.parameter_frequencies`, and finally
        :meth:`~.operation.Operation.generator` via the default implementation of the frequencies.

    .. UsageDetails::

        This gradient transform can be applied directly to :class:`QNode <pennylane.QNode>` objects:

        >>> @qml.qnode(dev)
        ... def circuit(params):
        ...     qml.RX(params[0], wires=0)
        ...     qml.RY(params[1], wires=0)
        ...     qml.RX(params[2], wires=0)
        ...     return qml.expval(qml.PauliZ(0)), qml.var(qml.PauliZ(0))
        >>> qml.gradients.param_shift(circuit)(params)
        tensor([[-0.38751725, -0.18884792, -0.38355708],
                [ 0.69916868,  0.34072432,  0.69202365]], requires_grad=True)

        This quantum gradient transform can also be applied to low-level
        :class:`~.QuantumTape` objects. This will result in no implicit quantum
        device evaluation. Instead, the processed tapes, and post-processing
        function, which together define the gradient are directly returned:

        >>> with qml.tape.JacobianTape() as tape:
        ...     qml.RX(params[0], wires=0)
        ...     qml.RY(params[1], wires=0)
        ...     qml.RX(params[2], wires=0)
        ...     qml.expval(qml.PauliZ(0))
        ...     qml.var(qml.PauliZ(0))
        >>> gradient_tapes, fn = qml.gradients.param_shift(tape)
        >>> gradient_tapes
        [<JacobianTape: wires=[0, 1], params=3>,
         <JacobianTape: wires=[0, 1], params=3>,
         <JacobianTape: wires=[0, 1], params=3>,
         <JacobianTape: wires=[0, 1], params=3>,
         <JacobianTape: wires=[0, 1], params=3>,
         <JacobianTape: wires=[0, 1], params=3>]

        This can be useful if the underlying circuits representing the gradient
        computation need to be analyzed.

        The output tapes can then be evaluated and post-processed to retrieve
        the gradient:

        >>> dev = qml.device("default.qubit", wires=2)
        >>> fn(qml.execute(gradient_tapes, dev, None))
        [[-0.38751721 -0.18884787 -0.38355704]
         [ 0.69916862  0.34072424  0.69202359]]
    """

    if any(m.return_type is qml.operation.State for m in tape.measurements):
        raise ValueError(
            "Computing the gradient of circuits that return the state is not supported."
        )

    if argnum is None and not tape.trainable_params:
        warnings.warn(
            "Attempted to compute the gradient of a tape with no trainable parameters. "
            "If this is unintended, please mark trainable parameters in accordance with the "
            "chosen auto differentiation framework, or via the 'tape.trainable_params' property."
        )
        return [], lambda _: np.zeros([tape.output_dim, len(tape.trainable_params)])

    _gradient_analysis(tape)
    method = "analytic" if fallback_fn is None else "best"
    diff_methods = grad_method_validation(method, tape)

    if all(g == "0" for g in diff_methods):
        return [], lambda _: np.zeros([tape.output_dim, len(tape.trainable_params)])

    method_map = choose_grad_methods(diff_methods, argnum)

    # If there are unsupported operations, call the fallback gradient function
    gradient_tapes = []
    unsupported_params = {idx for idx, g in method_map.items() if g == "F"}
    argnum = [i for i, dm in method_map.items() if dm == "A"]

    if unsupported_params:
        if not argnum:
            return fallback_fn(tape)

        g_tapes, fallback_proc_fn = fallback_fn(tape, argnum=unsupported_params)
        gradient_tapes.extend(g_tapes)
        fallback_len = len(g_tapes)

        # remove finite difference parameters from the method map
        method_map = {t_idx: dm for t_idx, dm in method_map.items() if dm != "F"}

    # Generate parameter-shift gradient tapes

    if gradient_recipes is None:
        gradient_recipes = [None] * len(argnum)

    if any(m.return_type is qml.operation.Variance for m in tape.measurements):
        g_tapes, fn = var_param_shift(tape, argnum, shifts, gradient_recipes, f0)
    else:
        g_tapes, fn = expval_param_shift(tape, argnum, shifts, gradient_recipes, f0)

    gradient_tapes.extend(g_tapes)

    if unsupported_params:
        # If there are unsupported parameters, we must process
        # the quantum results separately, once for the fallback
        # function and once for the parameter-shift rule, and recombine.

        def processing_fn(results):
            unsupported_grads = fallback_proc_fn(results[:fallback_len])
            supported_grads = fn(results[fallback_len:])
            return unsupported_grads + supported_grads

        return gradient_tapes, processing_fn

    return gradient_tapes, fn
<|MERGE_RESOLUTION|>--- conflicted
+++ resolved
@@ -1,681 +1,677 @@
-# Copyright 2018-2021 Xanadu Quantum Technologies Inc.
-
-# Licensed under the Apache License, Version 2.0 (the "License");
-# you may not use this file except in compliance with the License.
-# You may obtain a copy of the License at
-
-#     http://www.apache.org/licenses/LICENSE-2.0
-
-# Unless required by applicable law or agreed to in writing, software
-# distributed under the License is distributed on an "AS IS" BASIS,
-# WITHOUT WARRANTIES OR CONDITIONS OF ANY KIND, either express or implied.
-# See the License for the specific language governing permissions and
-# limitations under the License.
-"""
-This module contains functions for computing the parameter-shift gradient
-of a qubit-based quantum tape.
-"""
-# pylint: disable=protected-access,too-many-arguments,too-many-statements
-import warnings
-import numpy as np
-
-import pennylane as qml
-
-from .gradient_transform import (
-    gradient_transform,
-    grad_method_validation,
-    choose_grad_methods,
-)
-from .finite_difference import finite_diff, generate_shifted_tapes
-from .general_shift_rules import process_shifts
-
-
-NONINVOLUTORY_OBS = {
-    "Hermitian": lambda obs: obs.__class__(obs.get_matrix() @ obs.get_matrix(), wires=obs.wires),
-    "SparseHamiltonian": lambda obs: obs.__class__(
-        obs.get_matrix() @ obs.get_matrix(), wires=obs.wires
-    ),
-    "Projector": lambda obs: obs,
-}
-"""Dict[str, callable]: mapping from a non-involutory observable name
-to a callable that accepts an observable object, and returns the square
-of that observable.
-"""
-
-
-def _square_observable(obs):
-    """Returns the square of an observable."""
-
-    if isinstance(obs, qml.operation.Tensor):
-        # Observable is a tensor, we must consider its
-        # component observables independently. Note that
-        # we assume all component observables are on distinct wires.
-
-        components_squared = []
-
-        for comp in obs.obs:
-
-            try:
-                components_squared.append(NONINVOLUTORY_OBS[comp.name](comp))
-            except KeyError:
-                # component is involutory
-                pass
-
-        return qml.operation.Tensor(*components_squared)
-
-    return NONINVOLUTORY_OBS[obs.name](obs)
-
-
-def _get_operation_recipe(tape, t_idx, shifts):
-    """Utility function to return the parameter-shift rule
-    of the operation corresponding to trainable parameter
-    t_idx on tape.
-
-    This function performs multiple attempts to obtain the recipe:
-
-    - If the operation has a custom :attr:`~.grad_recipe` defined, it is used.
-
-    - If :attr:`.parameter_frequencies` yields a result, the frequencies are
-      used to construct the general parameter-shift rule via
-      :func:`.generate_shift_rule`.
-      Note that by default, the generator is used to compute the parameter frequencies
-      if they are not provided by a custom implementation.
-
-    That is, the order of precedence is :meth:`~.grad_recipe`, custom
-    :attr:`~.parameter_frequencies`, and finally :meth:`.generator` via the default
-    implementation of the frequencies.
-    """
-    op, p_idx = tape.get_operation(t_idx)
-
-    # Try to use the stored grad_recipe of the operation
-    recipe = op.grad_recipe[p_idx]
-    if recipe is not None:
-        return process_shifts(np.array(recipe).T, check_duplicates=False)
-
-    # Try to obtain frequencies, either via custom implementation or from generator eigvals
-    try:
-        frequencies = op.parameter_frequencies[p_idx]
-    except qml.operation.ParameterFrequenciesUndefinedError as e:
-        raise qml.operation.OperatorPropertyUndefined(
-            f"The operation {op.name} does not have a grad_recipe, parameter_frequencies or "
-            "a generator defined. No parameter shift rule can be applied."
-        ) from e
-
-    # Create shift rule from frequencies with given shifts
-    coeffs, shifts = qml.gradients.generate_shift_rule(frequencies, shifts=shifts, order=1)
-    # The generated shift rules do not include a rescaling of the parameter, only shifts.
-    mults = np.ones_like(coeffs)
-
-    return coeffs, mults, shifts
-
-
-def _gradient_analysis(tape, use_graph=True):
-    """Update the parameter information dictionary of the tape with
-    gradient information of each parameter."""
-
-    if getattr(tape, "_gradient_fn", None) is param_shift:
-        # gradient analysis has already been performed on this tape
-        return
-
-    tape._gradient_fn = param_shift
-
-    for idx, info in tape._par_info.items():
-
-        if idx not in tape.trainable_params:
-            # non-trainable parameters do not require a grad_method
-            info["grad_method"] = None
-        else:
-            op = tape._par_info[idx]["op"]
-
-            if not qml.operation.has_grad_method(op):
-                # no differentiation method is registered for this operation
-                info["grad_method"] = None
-
-            elif (tape._graph is not None) or use_graph:
-                if not any(tape.graph.has_path(op, ob) for ob in tape.observables):
-                    # there is no influence of this operation on any of the observables
-                    info["grad_method"] = "0"
-                    continue
-
-<<<<<<< HEAD
-def expval_param_shift(tape, argnum=None, shift=np.pi / 2, gradient_recipes=None, f0=None, shots=None):
-=======
-            info["grad_method"] = op.grad_method
-
-
-def expval_param_shift(tape, argnum=None, shifts=None, gradient_recipes=None, f0=None):
->>>>>>> 4ea1d61f
-    r"""Generate the parameter-shift tapes and postprocessing methods required
-    to compute the gradient of a gate parameter with respect to an
-    expectation value.
-
-    Args:
-        tape (.QuantumTape): quantum tape to differentiate
-        argnum (int or list[int] or None): Trainable parameter indices to differentiate
-            with respect to. If not provided, the derivatives with respect to all
-            trainable indices are returned.
-        shifts (list[tuple[int or float]]): List containing tuples of shift values.
-            If provided, one tuple of shifts should be given per trainable parameter
-            and the tuple should match the number of frequencies for that parameter.
-            If unspecified, equidistant shifts are assumed.
-        gradient_recipes (tuple(list[list[float]] or None)): List of gradient recipes
-            for the parameter-shift method. One gradient recipe must be provided
-            per trainable parameter.
-        f0 (tensor_like[float] or None): Output of the evaluated input tape. If provided,
-            and the gradient recipe contains an unshifted term, this value is used,
-            saving a quantum evaluation.
-
-    Returns:
-        tuple[list[QuantumTape], function]: A tuple containing a
-        list of generated tapes, in addition to a post-processing
-        function to be applied to the results of the evaluated tapes.
-    """
-    argnum = argnum or tape.trainable_params
-    if gradient_recipes is None:
-        gradient_recipes = [None] * len(argnum)
-
-    gradient_tapes = []
-    gradient_coeffs = []
-    shapes = []
-    unshifted_coeffs = []
-    shot_distribution = []
-
-    fns = []
-
-    for idx, _ in enumerate(tape.trainable_params):
-
-        if idx not in argnum:
-            # parameter has zero gradient
-            shapes.append(0)
-            gradient_coeffs.append([])
-            fns.append(None)
-            continue
-
-        op, _ = tape.get_operation(idx)
-
-        if op.name == "Hamiltonian":
-            # operation is a Hamiltonian
-            if op.return_type is not qml.operation.Expectation:
-                raise ValueError(
-                    "Can only differentiate Hamiltonian "
-                    f"coefficients for expectations, not {op.return_type.value}"
-                )
-
-            g_tapes, h_fn = qml.gradients.hamiltonian_grad(tape, idx)
-            gradient_tapes.extend(g_tapes)
-            shapes.append(1)
-            gradient_coeffs.append(np.array([1.0]))
-            fns.append(h_fn)
-            continue
-
-        # get the gradient recipe for the trainable parameter
-        arg_idx = argnum.index(idx)
-        recipe = gradient_recipes[arg_idx]
-        if recipe is not None:
-            recipe = process_shifts(np.array(recipe).T)
-        else:
-            op_shifts = None if shifts is None else shifts[arg_idx]
-            recipe = _get_operation_recipe(tape, idx, shifts=op_shifts)
-        coeffs, multipliers, op_shifts = recipe
-        fns.append(None)
-
-        # Extract zero-shift term if present (if so, it will always be the first)
-        if op_shifts[0] == 0 and multipliers[0] == 1:
-            # Gradient recipe includes a term with zero shift.
-
-            if not unshifted_coeffs and f0 is None:
-                # Ensure that the unshifted tape is appended
-                # to the gradient tapes, if not already.
-                gradient_tapes.append(tape)
-
-            # Store the unshifted coefficient. We know that
-            # it will always be the first coefficient due to processing.
-            unshifted_coeffs.append(coeffs[0])
-            coeffs, multipliers, op_shifts = recipe[:, 1:]
-
-        # generate the gradient tapes
-        gradient_coeffs.append(coeffs)
-        g_tapes = generate_shifted_tapes(tape, idx, op_shifts, multipliers)
-
-        prob_shots = np.abs(coeffs) / np.sum(np.abs(coeffs))
-
-        if shots is not None:
-            prob_shots = prob_shots * shots[idx]
-
-        prob_shots /= np.sum(prob_shots)
-
-        shot_distribution.extend(prob_shots)
-
-        gradient_tapes.extend(g_tapes)
-        shapes.append(len(g_tapes))
-
-    def processing_fn(results):
-        grads = []
-        start = 1 if unshifted_coeffs and f0 is None else 0
-        r0 = f0 or results[0]
-
-        for i, (s, f) in enumerate(zip(shapes, fns)):
-
-            if s == 0:
-                # parameter has zero gradient
-                g = qml.math.zeros_like(results[0])
-                grads.append(g)
-                continue
-
-            res = results[start : start + s]
-            start = start + s
-
-            if f is not None:
-                res = f(res)
-
-            # compute the linear combination of results and coefficients
-            res = qml.math.stack(res)
-            g = qml.math.tensordot(res, qml.math.convert_like(gradient_coeffs[i], res), [[0], [0]])
-
-            if unshifted_coeffs:
-                # add on the unshifted term
-                g = g + unshifted_coeffs[i] * r0
-
-            grads.append(g)
-
-        # The following is for backwards compatibility; currently,
-        # the device stacks multiple measurement arrays, even if not the same
-        # size, resulting in a ragged array.
-        # In the future, we might want to change this so that only tuples
-        # of arrays are returned.
-        for i, g in enumerate(grads):
-            g = qml.math.convert_like(g, res[0])
-            if hasattr(g, "dtype") and g.dtype is np.dtype("object"):
-                grads[i] = qml.math.hstack(g)
-
-        return qml.math.T(qml.math.stack(grads))
-
-    return qml.interfaces.batch.Tapes(gradient_tapes, shot_distribution), processing_fn
-
-
-def var_param_shift(tape, argnum, shifts=None, gradient_recipes=None, f0=None):
-    r"""Generate the parameter-shift tapes and postprocessing methods required
-    to compute the gradient of a gate parameter with respect to a
-    variance value.
-
-    Args:
-        tape (.QuantumTape): quantum tape to differentiate
-        argnum (int or list[int] or None): Trainable parameter indices to differentiate
-            with respect to. If not provided, the derivative with respect to all
-            trainable indices are returned.
-        shifts (list[tuple[int or float]]): List containing tuples of shift values.
-            If provided, one tuple of shifts should be given per trainable parameter
-            and the tuple should match the number of frequencies for that parameter.
-            If unspecified, equidistant shifts are assumed.
-        gradient_recipes (tuple(list[list[float]] or None)): List of gradient recipes
-            for the parameter-shift method. One gradient recipe must be provided
-            per trainable parameter.
-        f0 (tensor_like[float] or None): Output of the evaluated input tape. If provided,
-            and the gradient recipe contains an unshifted term, this value is used,
-            saving a quantum evaluation.
-
-    Returns:
-        tuple[list[QuantumTape], function]: A tuple containing a
-        list of generated tapes, in addition to a post-processing
-        function to be applied to the results of the evaluated tapes.
-    """
-    argnum = argnum or tape.trainable_params
-
-    # Determine the locations of any variance measurements in the measurement queue.
-    var_mask = [m.return_type is qml.operation.Variance for m in tape.measurements]
-    var_idx = np.where(var_mask)[0]
-
-    # Get <A>, the expectation value of the tape with unshifted parameters.
-    expval_tape = tape.copy(copy_operations=True)
-
-    # Convert all variance measurements on the tape into expectation values
-    for i in var_idx:
-        obs = expval_tape._measurements[i].obs
-        expval_tape._measurements[i] = qml.measurements.MeasurementProcess(
-            qml.operation.Expectation, obs=obs
-        )
-
-    gradient_tapes = [expval_tape]
-
-    # evaluate the analytic derivative of <A>
-    pdA_tapes, pdA_fn = expval_param_shift(expval_tape, argnum, shifts, gradient_recipes, f0)
-    gradient_tapes.extend(pdA_tapes)
-
-    # Store the number of first derivative tapes, so that we know
-    # the number of results to post-process later.
-    tape_boundary = len(pdA_tapes) + 1
-
-    # If there are non-involutory observables A present, we must compute d<A^2>/dp.
-    # Get the indices in the measurement queue of all non-involutory
-    # observables.
-    non_involutory = []
-
-    for i in var_idx:
-        obs_name = tape.observables[i].name
-
-        if isinstance(obs_name, list):
-            # Observable is a tensor product, we must investigate all constituent observables.
-            if any(name in NONINVOLUTORY_OBS for name in obs_name):
-                non_involutory.append(i)
-
-        elif obs_name in NONINVOLUTORY_OBS:
-            non_involutory.append(i)
-
-    # For involutory observables (A^2 = I) we have d<A^2>/dp = 0.
-    involutory = set(var_idx) - set(non_involutory)
-
-    if non_involutory:
-        expval_sq_tape = tape.copy(copy_operations=True)
-
-        for i in non_involutory:
-            # We need to calculate d<A^2>/dp; to do so, we replace the
-            # involutory observables A in the queue with A^2.
-            obs = _square_observable(expval_sq_tape._measurements[i].obs)
-            expval_sq_tape._measurements[i] = qml.measurements.MeasurementProcess(
-                qml.operation.Expectation, obs=obs
-            )
-
-        # Non-involutory observables are present; the partial derivative of <A^2>
-        # may be non-zero. Here, we calculate the analytic derivatives of the <A^2>
-        # observables.
-        pdA2_tapes, pdA2_fn = expval_param_shift(
-            expval_sq_tape, argnum, shifts, gradient_recipes, f0
-        )
-        gradient_tapes.extend(pdA2_tapes)
-
-    def processing_fn(results):
-        # We need to expand the dimensions of the variance mask,
-        # and convert it to be the same type as the results.
-        res = results[0]
-        ragged = getattr(results[0], "dtype", None) is np.dtype("object")
-
-        mask = []
-        for m, r in zip(var_mask, results[0]):
-            array_func = np.ones if m else np.zeros
-            shape = qml.math.shape(r)
-            shape = (1,) if shape == tuple() else shape
-            mask.append(array_func(shape, dtype=bool))
-
-        if ragged:
-            res = qml.math.hstack(res)
-            mask = qml.math.hstack(mask)
-
-        mask = qml.math.convert_like(qml.math.reshape(mask, [-1, 1]), res)
-        f0 = qml.math.expand_dims(res, -1)
-
-        pdA = pdA_fn(results[1:tape_boundary])
-        pdA2 = 0
-
-        if non_involutory:
-            # compute the second derivative of non-involutory observables
-            pdA2 = pdA2_fn(results[tape_boundary:])
-
-            if involutory:
-                # if involutory observables are present, ensure they have zero gradient.
-                #
-                # For the pdA2_tapes, we have replaced non-involutory
-                # observables with their square (A -> A^2). However,
-                # involutory observables have been left as-is (A), and have
-                # not been replaced by their square (A^2 = I). As a result,
-                # components of the gradient vector will not be correct. We
-                # need to replace the gradient value with 0 (the known,
-                # correct gradient for involutory variables).
-
-                m = [tape.observables[i].name not in NONINVOLUTORY_OBS for i in var_idx]
-                m = qml.math.convert_like(m, pdA2)
-                pdA2 = qml.math.where(qml.math.reshape(m, [-1, 1]), 0, pdA2)
-
-        # return d(var(A))/dp = d<A^2>/dp -2 * <A> * d<A>/dp for the variances (mask==True)
-        # d<A>/dp for plain expectations (mask==False)
-        return qml.math.where(mask, pdA2 - 2 * f0 * pdA, pdA)
-
-    return gradient_tapes, processing_fn
-
-
-@gradient_transform
-def param_shift(
-    tape, argnum=None, shifts=None, gradient_recipes=None, fallback_fn=finite_diff, f0=None
-):
-    r"""Transform a QNode to compute the parameter-shift gradient of all gate
-    parameters with respect to its inputs.
-
-    Args:
-        qnode (pennylane.QNode or .QuantumTape): quantum tape or QNode to differentiate
-        argnum (int or list[int] or None): Trainable parameter indices to differentiate
-            with respect to. If not provided, the derivative with respect to all
-            trainable indices are returned.
-        shifts (list[tuple[int or float]]): List containing tuples of shift values.
-            If provided, one tuple of shifts should be given per trainable parameter
-            and the tuple should match the number of frequencies for that parameter.
-            If unspecified, equidistant shifts are assumed.
-        gradient_recipes (tuple(list[list[float]] or None)): List of gradient recipes
-            for the parameter-shift method. One gradient recipe must be provided
-            per trainable parameter.
-
-            This is a tuple with one nested list per parameter. For
-            parameter :math:`\phi_k`, the nested list contains elements of the form
-            :math:`[c_i, a_i, s_i]` where :math:`i` is the index of the
-            term, resulting in a gradient recipe of
-
-            .. math:: \frac{\partial}{\partial\phi_k}f = \sum_{i} c_i f(a_i \phi_k + s_i).
-
-            If ``None``, the default gradient recipe containing the two terms
-            :math:`[c_0, a_0, s_0]=[1/2, 1, \pi/2]` and :math:`[c_1, a_1,
-            s_1]=[-1/2, 1, -\pi/2]` is assumed for every parameter.
-        fallback_fn (None or Callable): a fallback gradient function to use for
-            any parameters that do not support the parameter-shift rule.
-        f0 (tensor_like[float] or None): Output of the evaluated input tape. If provided,
-            and the gradient recipe contains an unshifted term, this value is used,
-            saving a quantum evaluation.
-
-    Returns:
-        tensor_like or tuple[list[QuantumTape], function]:
-
-        - If the input is a QNode, a tensor
-          representing the output Jacobian matrix of size ``(number_outputs, number_gate_parameters)``
-          is returned.
-
-        - If the input is a tape, a tuple containing a list of generated tapes,
-          in addition to a post-processing function to be applied to the
-          evaluated tapes.
-
-    For a variational evolution :math:`U(\mathbf{p}) \vert 0\rangle` with
-    :math:`N` parameters :math:`\mathbf{p}`,
-    consider the expectation value of an observable :math:`O`:
-
-    .. math::
-
-        f(\mathbf{p})  = \langle \hat{O} \rangle(\mathbf{p}) = \langle 0 \vert
-        U(\mathbf{p})^\dagger \hat{O} U(\mathbf{p}) \vert 0\rangle.
-
-
-    The gradient of this expectation value can be calculated via the parameter-shift rule:
-
-    .. math::
-
-        \frac{\partial f}{\partial \mathbf{p}} = \sum_{\mu=1}^{2R}
-        f\left(\mathbf{p}+\frac{2\mu-1}{2R}\pi\right)
-        \frac{(-1)^{\mu-1}}{4R\sin^2\left(\frac{2\mu-1}{4R}\pi\right)}
-
-    Here, :math:`R` is the number of frequencies with which the parameter :math:`\mathbf{p}`
-    enters the function :math:`f` via the operation :math:`U`, and we assumed that these
-    frequencies are equidistant.
-    For more general shift rules, both regarding the shifts and the frequencies, and
-    for more technical details, see
-    `Vidal and Theis (2018) <https://arxiv.org/abs/1812.06323>`_ and
-    `Wierichs et al. (2021) <https://arxiv.org/abs/2107.12390>`_.
-
-    **Gradients of variances**
-
-    For a variational evolution :math:`U(\mathbf{p}) \vert 0\rangle` with
-    :math:`N` parameters :math:`\mathbf{p}`,
-    consider the variance of an observable :math:`O`:
-
-    .. math::
-
-        g(\mathbf{p})=\langle \hat{O}^2 \rangle (\mathbf{p}) - [\langle \hat{O}
-        \rangle(\mathbf{p})]^2.
-
-    We can relate this directly to the parameter-shift rule by noting that
-
-    .. math::
-
-        \frac{\partial g}{\partial \mathbf{p}}= \frac{\partial}{\partial
-        \mathbf{p}} \langle \hat{O}^2 \rangle (\mathbf{p})
-        - 2 f(\mathbf{p}) \frac{\partial f}{\partial \mathbf{p}}.
-
-    The derivatives in the expression on the right hand side can be computed via
-    the shift rule as above, allowing for the computation of the variance derivative.
-
-    In the case where :math:`O` is involutory (:math:`\hat{O}^2 = I`), the first
-    term in the above expression vanishes, and we are simply left with
-
-    .. math::
-
-      \frac{\partial g}{\partial \mathbf{p}} = - 2 f(\mathbf{p})
-      \frac{\partial f}{\partial \mathbf{p}}.
-
-    **Example**
-
-    This transform can be registered directly as the quantum gradient transform
-    to use during autodifferentiation:
-
-    >>> dev = qml.device("default.qubit", wires=2)
-    >>> @qml.qnode(dev, gradient_fn=qml.gradients.param_shift)
-    ... def circuit(params):
-    ...     qml.RX(params[0], wires=0)
-    ...     qml.RY(params[1], wires=0)
-    ...     qml.RX(params[2], wires=0)
-    ...     return qml.expval(qml.PauliZ(0)), qml.var(qml.PauliZ(0))
-    >>> params = np.array([0.1, 0.2, 0.3], requires_grad=True)
-    >>> qml.jacobian(circuit)(params)
-    tensor([[-0.38751725, -0.18884792, -0.38355708],
-            [ 0.69916868,  0.34072432,  0.69202365]], requires_grad=True)
-
-    .. note::
-
-        ``param_shift`` performs multiple attempts to obtain the gradient recipes for
-        each operation:
-
-        - If an operation has a custom :attr:`~.operation.Operation.grad_recipe` defined,
-          it is used.
-
-        - If :attr:`~.operation.Operation.parameter_frequencies` yields a result, the frequencies
-          are used to construct the general parameter-shift rule via
-          :func:`.generate_shift_rule`.
-          Note that by default, the generator is used to compute the parameter frequencies
-          if they are not provided via a custom implementation.
-
-        That is, the order of precedence is :attr:`~.operation.Operation.grad_recipe`, custom
-        :attr:`~.operation.Operation.parameter_frequencies`, and finally
-        :meth:`~.operation.Operation.generator` via the default implementation of the frequencies.
-
-    .. UsageDetails::
-
-        This gradient transform can be applied directly to :class:`QNode <pennylane.QNode>` objects:
-
-        >>> @qml.qnode(dev)
-        ... def circuit(params):
-        ...     qml.RX(params[0], wires=0)
-        ...     qml.RY(params[1], wires=0)
-        ...     qml.RX(params[2], wires=0)
-        ...     return qml.expval(qml.PauliZ(0)), qml.var(qml.PauliZ(0))
-        >>> qml.gradients.param_shift(circuit)(params)
-        tensor([[-0.38751725, -0.18884792, -0.38355708],
-                [ 0.69916868,  0.34072432,  0.69202365]], requires_grad=True)
-
-        This quantum gradient transform can also be applied to low-level
-        :class:`~.QuantumTape` objects. This will result in no implicit quantum
-        device evaluation. Instead, the processed tapes, and post-processing
-        function, which together define the gradient are directly returned:
-
-        >>> with qml.tape.JacobianTape() as tape:
-        ...     qml.RX(params[0], wires=0)
-        ...     qml.RY(params[1], wires=0)
-        ...     qml.RX(params[2], wires=0)
-        ...     qml.expval(qml.PauliZ(0))
-        ...     qml.var(qml.PauliZ(0))
-        >>> gradient_tapes, fn = qml.gradients.param_shift(tape)
-        >>> gradient_tapes
-        [<JacobianTape: wires=[0, 1], params=3>,
-         <JacobianTape: wires=[0, 1], params=3>,
-         <JacobianTape: wires=[0, 1], params=3>,
-         <JacobianTape: wires=[0, 1], params=3>,
-         <JacobianTape: wires=[0, 1], params=3>,
-         <JacobianTape: wires=[0, 1], params=3>]
-
-        This can be useful if the underlying circuits representing the gradient
-        computation need to be analyzed.
-
-        The output tapes can then be evaluated and post-processed to retrieve
-        the gradient:
-
-        >>> dev = qml.device("default.qubit", wires=2)
-        >>> fn(qml.execute(gradient_tapes, dev, None))
-        [[-0.38751721 -0.18884787 -0.38355704]
-         [ 0.69916862  0.34072424  0.69202359]]
-    """
-
-    if any(m.return_type is qml.operation.State for m in tape.measurements):
-        raise ValueError(
-            "Computing the gradient of circuits that return the state is not supported."
-        )
-
-    if argnum is None and not tape.trainable_params:
-        warnings.warn(
-            "Attempted to compute the gradient of a tape with no trainable parameters. "
-            "If this is unintended, please mark trainable parameters in accordance with the "
-            "chosen auto differentiation framework, or via the 'tape.trainable_params' property."
-        )
-        return [], lambda _: np.zeros([tape.output_dim, len(tape.trainable_params)])
-
-    _gradient_analysis(tape)
-    method = "analytic" if fallback_fn is None else "best"
-    diff_methods = grad_method_validation(method, tape)
-
-    if all(g == "0" for g in diff_methods):
-        return [], lambda _: np.zeros([tape.output_dim, len(tape.trainable_params)])
-
-    method_map = choose_grad_methods(diff_methods, argnum)
-
-    # If there are unsupported operations, call the fallback gradient function
-    gradient_tapes = []
-    unsupported_params = {idx for idx, g in method_map.items() if g == "F"}
-    argnum = [i for i, dm in method_map.items() if dm == "A"]
-
-    if unsupported_params:
-        if not argnum:
-            return fallback_fn(tape)
-
-        g_tapes, fallback_proc_fn = fallback_fn(tape, argnum=unsupported_params)
-        gradient_tapes.extend(g_tapes)
-        fallback_len = len(g_tapes)
-
-        # remove finite difference parameters from the method map
-        method_map = {t_idx: dm for t_idx, dm in method_map.items() if dm != "F"}
-
-    # Generate parameter-shift gradient tapes
-
-    if gradient_recipes is None:
-        gradient_recipes = [None] * len(argnum)
-
-    if any(m.return_type is qml.operation.Variance for m in tape.measurements):
-        g_tapes, fn = var_param_shift(tape, argnum, shifts, gradient_recipes, f0)
-    else:
-        g_tapes, fn = expval_param_shift(tape, argnum, shifts, gradient_recipes, f0)
-
-    gradient_tapes.extend(g_tapes)
-
-    if unsupported_params:
-        # If there are unsupported parameters, we must process
-        # the quantum results separately, once for the fallback
-        # function and once for the parameter-shift rule, and recombine.
-
-        def processing_fn(results):
-            unsupported_grads = fallback_proc_fn(results[:fallback_len])
-            supported_grads = fn(results[fallback_len:])
-            return unsupported_grads + supported_grads
-
-        return gradient_tapes, processing_fn
-
-    return gradient_tapes, fn
+# Copyright 2018-2021 Xanadu Quantum Technologies Inc.
+
+# Licensed under the Apache License, Version 2.0 (the "License");
+# you may not use this file except in compliance with the License.
+# You may obtain a copy of the License at
+
+#     http://www.apache.org/licenses/LICENSE-2.0
+
+# Unless required by applicable law or agreed to in writing, software
+# distributed under the License is distributed on an "AS IS" BASIS,
+# WITHOUT WARRANTIES OR CONDITIONS OF ANY KIND, either express or implied.
+# See the License for the specific language governing permissions and
+# limitations under the License.
+"""
+This module contains functions for computing the parameter-shift gradient
+of a qubit-based quantum tape.
+"""
+# pylint: disable=protected-access,too-many-arguments,too-many-statements
+import warnings
+import numpy as np
+
+import pennylane as qml
+
+from .gradient_transform import (
+    gradient_transform,
+    grad_method_validation,
+    choose_grad_methods,
+)
+from .finite_difference import finite_diff, generate_shifted_tapes
+from .general_shift_rules import process_shifts
+
+
+NONINVOLUTORY_OBS = {
+    "Hermitian": lambda obs: obs.__class__(obs.get_matrix() @ obs.get_matrix(), wires=obs.wires),
+    "SparseHamiltonian": lambda obs: obs.__class__(
+        obs.get_matrix() @ obs.get_matrix(), wires=obs.wires
+    ),
+    "Projector": lambda obs: obs,
+}
+"""Dict[str, callable]: mapping from a non-involutory observable name
+to a callable that accepts an observable object, and returns the square
+of that observable.
+"""
+
+
+def _square_observable(obs):
+    """Returns the square of an observable."""
+
+    if isinstance(obs, qml.operation.Tensor):
+        # Observable is a tensor, we must consider its
+        # component observables independently. Note that
+        # we assume all component observables are on distinct wires.
+
+        components_squared = []
+
+        for comp in obs.obs:
+
+            try:
+                components_squared.append(NONINVOLUTORY_OBS[comp.name](comp))
+            except KeyError:
+                # component is involutory
+                pass
+
+        return qml.operation.Tensor(*components_squared)
+
+    return NONINVOLUTORY_OBS[obs.name](obs)
+
+
+def _get_operation_recipe(tape, t_idx, shifts):
+    """Utility function to return the parameter-shift rule
+    of the operation corresponding to trainable parameter
+    t_idx on tape.
+
+    This function performs multiple attempts to obtain the recipe:
+
+    - If the operation has a custom :attr:`~.grad_recipe` defined, it is used.
+
+    - If :attr:`.parameter_frequencies` yields a result, the frequencies are
+      used to construct the general parameter-shift rule via
+      :func:`.generate_shift_rule`.
+      Note that by default, the generator is used to compute the parameter frequencies
+      if they are not provided by a custom implementation.
+
+    That is, the order of precedence is :meth:`~.grad_recipe`, custom
+    :attr:`~.parameter_frequencies`, and finally :meth:`.generator` via the default
+    implementation of the frequencies.
+    """
+    op, p_idx = tape.get_operation(t_idx)
+
+    # Try to use the stored grad_recipe of the operation
+    recipe = op.grad_recipe[p_idx]
+    if recipe is not None:
+        return process_shifts(np.array(recipe).T, check_duplicates=False)
+
+    # Try to obtain frequencies, either via custom implementation or from generator eigvals
+    try:
+        frequencies = op.parameter_frequencies[p_idx]
+    except qml.operation.ParameterFrequenciesUndefinedError as e:
+        raise qml.operation.OperatorPropertyUndefined(
+            f"The operation {op.name} does not have a grad_recipe, parameter_frequencies or "
+            "a generator defined. No parameter shift rule can be applied."
+        ) from e
+
+    # Create shift rule from frequencies with given shifts
+    coeffs, shifts = qml.gradients.generate_shift_rule(frequencies, shifts=shifts, order=1)
+    # The generated shift rules do not include a rescaling of the parameter, only shifts.
+    mults = np.ones_like(coeffs)
+
+    return coeffs, mults, shifts
+
+
+def _gradient_analysis(tape, use_graph=True):
+    """Update the parameter information dictionary of the tape with
+    gradient information of each parameter."""
+
+    if getattr(tape, "_gradient_fn", None) is param_shift:
+        # gradient analysis has already been performed on this tape
+        return
+
+    tape._gradient_fn = param_shift
+
+    for idx, info in tape._par_info.items():
+
+        if idx not in tape.trainable_params:
+            # non-trainable parameters do not require a grad_method
+            info["grad_method"] = None
+        else:
+            op = tape._par_info[idx]["op"]
+
+            if not qml.operation.has_grad_method(op):
+                # no differentiation method is registered for this operation
+                info["grad_method"] = None
+
+            elif (tape._graph is not None) or use_graph:
+                if not any(tape.graph.has_path(op, ob) for ob in tape.observables):
+                    # there is no influence of this operation on any of the observables
+                    info["grad_method"] = "0"
+                    continue
+
+            info["grad_method"] = op.grad_method
+
+
+def expval_param_shift(tape, argnum=None, shifts=None, gradient_recipes=None, f0=None, shots=None):
+    r"""Generate the parameter-shift tapes and postprocessing methods required
+    to compute the gradient of a gate parameter with respect to an
+    expectation value.
+
+    Args:
+        tape (.QuantumTape): quantum tape to differentiate
+        argnum (int or list[int] or None): Trainable parameter indices to differentiate
+            with respect to. If not provided, the derivatives with respect to all
+            trainable indices are returned.
+        shifts (list[tuple[int or float]]): List containing tuples of shift values.
+            If provided, one tuple of shifts should be given per trainable parameter
+            and the tuple should match the number of frequencies for that parameter.
+            If unspecified, equidistant shifts are assumed.
+        gradient_recipes (tuple(list[list[float]] or None)): List of gradient recipes
+            for the parameter-shift method. One gradient recipe must be provided
+            per trainable parameter.
+        f0 (tensor_like[float] or None): Output of the evaluated input tape. If provided,
+            and the gradient recipe contains an unshifted term, this value is used,
+            saving a quantum evaluation.
+
+    Returns:
+        tuple[list[QuantumTape], function]: A tuple containing a
+        list of generated tapes, in addition to a post-processing
+        function to be applied to the results of the evaluated tapes.
+    """
+    argnum = argnum or tape.trainable_params
+    if gradient_recipes is None:
+        gradient_recipes = [None] * len(argnum)
+
+    gradient_tapes = []
+    gradient_coeffs = []
+    shapes = []
+    unshifted_coeffs = []
+    shot_distribution = []
+
+    fns = []
+
+    for idx, _ in enumerate(tape.trainable_params):
+
+        if idx not in argnum:
+            # parameter has zero gradient
+            shapes.append(0)
+            gradient_coeffs.append([])
+            fns.append(None)
+            continue
+
+        op, _ = tape.get_operation(idx)
+
+        if op.name == "Hamiltonian":
+            # operation is a Hamiltonian
+            if op.return_type is not qml.operation.Expectation:
+                raise ValueError(
+                    "Can only differentiate Hamiltonian "
+                    f"coefficients for expectations, not {op.return_type.value}"
+                )
+
+            g_tapes, h_fn = qml.gradients.hamiltonian_grad(tape, idx)
+            gradient_tapes.extend(g_tapes)
+            shapes.append(1)
+            gradient_coeffs.append(np.array([1.0]))
+            fns.append(h_fn)
+            continue
+
+        # get the gradient recipe for the trainable parameter
+        arg_idx = argnum.index(idx)
+        recipe = gradient_recipes[arg_idx]
+        if recipe is not None:
+            recipe = process_shifts(np.array(recipe).T)
+        else:
+            op_shifts = None if shifts is None else shifts[arg_idx]
+            recipe = _get_operation_recipe(tape, idx, shifts=op_shifts)
+        coeffs, multipliers, op_shifts = recipe
+        fns.append(None)
+
+        # Extract zero-shift term if present (if so, it will always be the first)
+        if op_shifts[0] == 0 and multipliers[0] == 1:
+            # Gradient recipe includes a term with zero shift.
+
+            if not unshifted_coeffs and f0 is None:
+                # Ensure that the unshifted tape is appended
+                # to the gradient tapes, if not already.
+                gradient_tapes.append(tape)
+
+            # Store the unshifted coefficient. We know that
+            # it will always be the first coefficient due to processing.
+            unshifted_coeffs.append(coeffs[0])
+            coeffs, multipliers, op_shifts = recipe[:, 1:]
+
+        # generate the gradient tapes
+        gradient_coeffs.append(coeffs)
+        g_tapes = generate_shifted_tapes(tape, idx, op_shifts, multipliers)
+
+        prob_shots = np.abs(coeffs) / np.sum(np.abs(coeffs))
+
+        if shots is not None:
+            prob_shots = prob_shots * shots[idx]
+
+        prob_shots /= np.sum(prob_shots)
+
+        shot_distribution.extend(prob_shots)
+
+        gradient_tapes.extend(g_tapes)
+        shapes.append(len(g_tapes))
+
+    def processing_fn(results):
+        grads = []
+        start = 1 if unshifted_coeffs and f0 is None else 0
+        r0 = f0 or results[0]
+
+        for i, (s, f) in enumerate(zip(shapes, fns)):
+
+            if s == 0:
+                # parameter has zero gradient
+                g = qml.math.zeros_like(results[0])
+                grads.append(g)
+                continue
+
+            res = results[start : start + s]
+            start = start + s
+
+            if f is not None:
+                res = f(res)
+
+            # compute the linear combination of results and coefficients
+            res = qml.math.stack(res)
+            g = qml.math.tensordot(res, qml.math.convert_like(gradient_coeffs[i], res), [[0], [0]])
+
+            if unshifted_coeffs:
+                # add on the unshifted term
+                g = g + unshifted_coeffs[i] * r0
+
+            grads.append(g)
+
+        # The following is for backwards compatibility; currently,
+        # the device stacks multiple measurement arrays, even if not the same
+        # size, resulting in a ragged array.
+        # In the future, we might want to change this so that only tuples
+        # of arrays are returned.
+        for i, g in enumerate(grads):
+            g = qml.math.convert_like(g, res[0])
+            if hasattr(g, "dtype") and g.dtype is np.dtype("object"):
+                grads[i] = qml.math.hstack(g)
+
+        return qml.math.T(qml.math.stack(grads))
+
+    return qml.interfaces.batch.Tapes(gradient_tapes, shot_distribution), processing_fn
+
+
+def var_param_shift(tape, argnum, shifts=None, gradient_recipes=None, f0=None):
+    r"""Generate the parameter-shift tapes and postprocessing methods required
+    to compute the gradient of a gate parameter with respect to a
+    variance value.
+
+    Args:
+        tape (.QuantumTape): quantum tape to differentiate
+        argnum (int or list[int] or None): Trainable parameter indices to differentiate
+            with respect to. If not provided, the derivative with respect to all
+            trainable indices are returned.
+        shifts (list[tuple[int or float]]): List containing tuples of shift values.
+            If provided, one tuple of shifts should be given per trainable parameter
+            and the tuple should match the number of frequencies for that parameter.
+            If unspecified, equidistant shifts are assumed.
+        gradient_recipes (tuple(list[list[float]] or None)): List of gradient recipes
+            for the parameter-shift method. One gradient recipe must be provided
+            per trainable parameter.
+        f0 (tensor_like[float] or None): Output of the evaluated input tape. If provided,
+            and the gradient recipe contains an unshifted term, this value is used,
+            saving a quantum evaluation.
+
+    Returns:
+        tuple[list[QuantumTape], function]: A tuple containing a
+        list of generated tapes, in addition to a post-processing
+        function to be applied to the results of the evaluated tapes.
+    """
+    argnum = argnum or tape.trainable_params
+
+    # Determine the locations of any variance measurements in the measurement queue.
+    var_mask = [m.return_type is qml.operation.Variance for m in tape.measurements]
+    var_idx = np.where(var_mask)[0]
+
+    # Get <A>, the expectation value of the tape with unshifted parameters.
+    expval_tape = tape.copy(copy_operations=True)
+
+    # Convert all variance measurements on the tape into expectation values
+    for i in var_idx:
+        obs = expval_tape._measurements[i].obs
+        expval_tape._measurements[i] = qml.measurements.MeasurementProcess(
+            qml.operation.Expectation, obs=obs
+        )
+
+    gradient_tapes = [expval_tape]
+
+    # evaluate the analytic derivative of <A>
+    pdA_tapes, pdA_fn = expval_param_shift(expval_tape, argnum, shifts, gradient_recipes, f0)
+    gradient_tapes.extend(pdA_tapes)
+
+    # Store the number of first derivative tapes, so that we know
+    # the number of results to post-process later.
+    tape_boundary = len(pdA_tapes) + 1
+
+    # If there are non-involutory observables A present, we must compute d<A^2>/dp.
+    # Get the indices in the measurement queue of all non-involutory
+    # observables.
+    non_involutory = []
+
+    for i in var_idx:
+        obs_name = tape.observables[i].name
+
+        if isinstance(obs_name, list):
+            # Observable is a tensor product, we must investigate all constituent observables.
+            if any(name in NONINVOLUTORY_OBS for name in obs_name):
+                non_involutory.append(i)
+
+        elif obs_name in NONINVOLUTORY_OBS:
+            non_involutory.append(i)
+
+    # For involutory observables (A^2 = I) we have d<A^2>/dp = 0.
+    involutory = set(var_idx) - set(non_involutory)
+
+    if non_involutory:
+        expval_sq_tape = tape.copy(copy_operations=True)
+
+        for i in non_involutory:
+            # We need to calculate d<A^2>/dp; to do so, we replace the
+            # involutory observables A in the queue with A^2.
+            obs = _square_observable(expval_sq_tape._measurements[i].obs)
+            expval_sq_tape._measurements[i] = qml.measurements.MeasurementProcess(
+                qml.operation.Expectation, obs=obs
+            )
+
+        # Non-involutory observables are present; the partial derivative of <A^2>
+        # may be non-zero. Here, we calculate the analytic derivatives of the <A^2>
+        # observables.
+        pdA2_tapes, pdA2_fn = expval_param_shift(
+            expval_sq_tape, argnum, shifts, gradient_recipes, f0
+        )
+        gradient_tapes.extend(pdA2_tapes)
+
+    def processing_fn(results):
+        # We need to expand the dimensions of the variance mask,
+        # and convert it to be the same type as the results.
+        res = results[0]
+        ragged = getattr(results[0], "dtype", None) is np.dtype("object")
+
+        mask = []
+        for m, r in zip(var_mask, results[0]):
+            array_func = np.ones if m else np.zeros
+            shape = qml.math.shape(r)
+            shape = (1,) if shape == tuple() else shape
+            mask.append(array_func(shape, dtype=bool))
+
+        if ragged:
+            res = qml.math.hstack(res)
+            mask = qml.math.hstack(mask)
+
+        mask = qml.math.convert_like(qml.math.reshape(mask, [-1, 1]), res)
+        f0 = qml.math.expand_dims(res, -1)
+
+        pdA = pdA_fn(results[1:tape_boundary])
+        pdA2 = 0
+
+        if non_involutory:
+            # compute the second derivative of non-involutory observables
+            pdA2 = pdA2_fn(results[tape_boundary:])
+
+            if involutory:
+                # if involutory observables are present, ensure they have zero gradient.
+                #
+                # For the pdA2_tapes, we have replaced non-involutory
+                # observables with their square (A -> A^2). However,
+                # involutory observables have been left as-is (A), and have
+                # not been replaced by their square (A^2 = I). As a result,
+                # components of the gradient vector will not be correct. We
+                # need to replace the gradient value with 0 (the known,
+                # correct gradient for involutory variables).
+
+                m = [tape.observables[i].name not in NONINVOLUTORY_OBS for i in var_idx]
+                m = qml.math.convert_like(m, pdA2)
+                pdA2 = qml.math.where(qml.math.reshape(m, [-1, 1]), 0, pdA2)
+
+        # return d(var(A))/dp = d<A^2>/dp -2 * <A> * d<A>/dp for the variances (mask==True)
+        # d<A>/dp for plain expectations (mask==False)
+        return qml.math.where(mask, pdA2 - 2 * f0 * pdA, pdA)
+
+    return gradient_tapes, processing_fn
+
+
+@gradient_transform
+def param_shift(
+    tape, argnum=None, shifts=None, gradient_recipes=None, fallback_fn=finite_diff, f0=None
+):
+    r"""Transform a QNode to compute the parameter-shift gradient of all gate
+    parameters with respect to its inputs.
+
+    Args:
+        qnode (pennylane.QNode or .QuantumTape): quantum tape or QNode to differentiate
+        argnum (int or list[int] or None): Trainable parameter indices to differentiate
+            with respect to. If not provided, the derivative with respect to all
+            trainable indices are returned.
+        shifts (list[tuple[int or float]]): List containing tuples of shift values.
+            If provided, one tuple of shifts should be given per trainable parameter
+            and the tuple should match the number of frequencies for that parameter.
+            If unspecified, equidistant shifts are assumed.
+        gradient_recipes (tuple(list[list[float]] or None)): List of gradient recipes
+            for the parameter-shift method. One gradient recipe must be provided
+            per trainable parameter.
+
+            This is a tuple with one nested list per parameter. For
+            parameter :math:`\phi_k`, the nested list contains elements of the form
+            :math:`[c_i, a_i, s_i]` where :math:`i` is the index of the
+            term, resulting in a gradient recipe of
+
+            .. math:: \frac{\partial}{\partial\phi_k}f = \sum_{i} c_i f(a_i \phi_k + s_i).
+
+            If ``None``, the default gradient recipe containing the two terms
+            :math:`[c_0, a_0, s_0]=[1/2, 1, \pi/2]` and :math:`[c_1, a_1,
+            s_1]=[-1/2, 1, -\pi/2]` is assumed for every parameter.
+        fallback_fn (None or Callable): a fallback gradient function to use for
+            any parameters that do not support the parameter-shift rule.
+        f0 (tensor_like[float] or None): Output of the evaluated input tape. If provided,
+            and the gradient recipe contains an unshifted term, this value is used,
+            saving a quantum evaluation.
+
+    Returns:
+        tensor_like or tuple[list[QuantumTape], function]:
+
+        - If the input is a QNode, a tensor
+          representing the output Jacobian matrix of size ``(number_outputs, number_gate_parameters)``
+          is returned.
+
+        - If the input is a tape, a tuple containing a list of generated tapes,
+          in addition to a post-processing function to be applied to the
+          evaluated tapes.
+
+    For a variational evolution :math:`U(\mathbf{p}) \vert 0\rangle` with
+    :math:`N` parameters :math:`\mathbf{p}`,
+    consider the expectation value of an observable :math:`O`:
+
+    .. math::
+
+        f(\mathbf{p})  = \langle \hat{O} \rangle(\mathbf{p}) = \langle 0 \vert
+        U(\mathbf{p})^\dagger \hat{O} U(\mathbf{p}) \vert 0\rangle.
+
+
+    The gradient of this expectation value can be calculated via the parameter-shift rule:
+
+    .. math::
+
+        \frac{\partial f}{\partial \mathbf{p}} = \sum_{\mu=1}^{2R}
+        f\left(\mathbf{p}+\frac{2\mu-1}{2R}\pi\right)
+        \frac{(-1)^{\mu-1}}{4R\sin^2\left(\frac{2\mu-1}{4R}\pi\right)}
+
+    Here, :math:`R` is the number of frequencies with which the parameter :math:`\mathbf{p}`
+    enters the function :math:`f` via the operation :math:`U`, and we assumed that these
+    frequencies are equidistant.
+    For more general shift rules, both regarding the shifts and the frequencies, and
+    for more technical details, see
+    `Vidal and Theis (2018) <https://arxiv.org/abs/1812.06323>`_ and
+    `Wierichs et al. (2021) <https://arxiv.org/abs/2107.12390>`_.
+
+    **Gradients of variances**
+
+    For a variational evolution :math:`U(\mathbf{p}) \vert 0\rangle` with
+    :math:`N` parameters :math:`\mathbf{p}`,
+    consider the variance of an observable :math:`O`:
+
+    .. math::
+
+        g(\mathbf{p})=\langle \hat{O}^2 \rangle (\mathbf{p}) - [\langle \hat{O}
+        \rangle(\mathbf{p})]^2.
+
+    We can relate this directly to the parameter-shift rule by noting that
+
+    .. math::
+
+        \frac{\partial g}{\partial \mathbf{p}}= \frac{\partial}{\partial
+        \mathbf{p}} \langle \hat{O}^2 \rangle (\mathbf{p})
+        - 2 f(\mathbf{p}) \frac{\partial f}{\partial \mathbf{p}}.
+
+    The derivatives in the expression on the right hand side can be computed via
+    the shift rule as above, allowing for the computation of the variance derivative.
+
+    In the case where :math:`O` is involutory (:math:`\hat{O}^2 = I`), the first
+    term in the above expression vanishes, and we are simply left with
+
+    .. math::
+
+      \frac{\partial g}{\partial \mathbf{p}} = - 2 f(\mathbf{p})
+      \frac{\partial f}{\partial \mathbf{p}}.
+
+    **Example**
+
+    This transform can be registered directly as the quantum gradient transform
+    to use during autodifferentiation:
+
+    >>> dev = qml.device("default.qubit", wires=2)
+    >>> @qml.qnode(dev, gradient_fn=qml.gradients.param_shift)
+    ... def circuit(params):
+    ...     qml.RX(params[0], wires=0)
+    ...     qml.RY(params[1], wires=0)
+    ...     qml.RX(params[2], wires=0)
+    ...     return qml.expval(qml.PauliZ(0)), qml.var(qml.PauliZ(0))
+    >>> params = np.array([0.1, 0.2, 0.3], requires_grad=True)
+    >>> qml.jacobian(circuit)(params)
+    tensor([[-0.38751725, -0.18884792, -0.38355708],
+            [ 0.69916868,  0.34072432,  0.69202365]], requires_grad=True)
+
+    .. note::
+
+        ``param_shift`` performs multiple attempts to obtain the gradient recipes for
+        each operation:
+
+        - If an operation has a custom :attr:`~.operation.Operation.grad_recipe` defined,
+          it is used.
+
+        - If :attr:`~.operation.Operation.parameter_frequencies` yields a result, the frequencies
+          are used to construct the general parameter-shift rule via
+          :func:`.generate_shift_rule`.
+          Note that by default, the generator is used to compute the parameter frequencies
+          if they are not provided via a custom implementation.
+
+        That is, the order of precedence is :attr:`~.operation.Operation.grad_recipe`, custom
+        :attr:`~.operation.Operation.parameter_frequencies`, and finally
+        :meth:`~.operation.Operation.generator` via the default implementation of the frequencies.
+
+    .. UsageDetails::
+
+        This gradient transform can be applied directly to :class:`QNode <pennylane.QNode>` objects:
+
+        >>> @qml.qnode(dev)
+        ... def circuit(params):
+        ...     qml.RX(params[0], wires=0)
+        ...     qml.RY(params[1], wires=0)
+        ...     qml.RX(params[2], wires=0)
+        ...     return qml.expval(qml.PauliZ(0)), qml.var(qml.PauliZ(0))
+        >>> qml.gradients.param_shift(circuit)(params)
+        tensor([[-0.38751725, -0.18884792, -0.38355708],
+                [ 0.69916868,  0.34072432,  0.69202365]], requires_grad=True)
+
+        This quantum gradient transform can also be applied to low-level
+        :class:`~.QuantumTape` objects. This will result in no implicit quantum
+        device evaluation. Instead, the processed tapes, and post-processing
+        function, which together define the gradient are directly returned:
+
+        >>> with qml.tape.JacobianTape() as tape:
+        ...     qml.RX(params[0], wires=0)
+        ...     qml.RY(params[1], wires=0)
+        ...     qml.RX(params[2], wires=0)
+        ...     qml.expval(qml.PauliZ(0))
+        ...     qml.var(qml.PauliZ(0))
+        >>> gradient_tapes, fn = qml.gradients.param_shift(tape)
+        >>> gradient_tapes
+        [<JacobianTape: wires=[0, 1], params=3>,
+         <JacobianTape: wires=[0, 1], params=3>,
+         <JacobianTape: wires=[0, 1], params=3>,
+         <JacobianTape: wires=[0, 1], params=3>,
+         <JacobianTape: wires=[0, 1], params=3>,
+         <JacobianTape: wires=[0, 1], params=3>]
+
+        This can be useful if the underlying circuits representing the gradient
+        computation need to be analyzed.
+
+        The output tapes can then be evaluated and post-processed to retrieve
+        the gradient:
+
+        >>> dev = qml.device("default.qubit", wires=2)
+        >>> fn(qml.execute(gradient_tapes, dev, None))
+        [[-0.38751721 -0.18884787 -0.38355704]
+         [ 0.69916862  0.34072424  0.69202359]]
+    """
+
+    if any(m.return_type is qml.operation.State for m in tape.measurements):
+        raise ValueError(
+            "Computing the gradient of circuits that return the state is not supported."
+        )
+
+    if argnum is None and not tape.trainable_params:
+        warnings.warn(
+            "Attempted to compute the gradient of a tape with no trainable parameters. "
+            "If this is unintended, please mark trainable parameters in accordance with the "
+            "chosen auto differentiation framework, or via the 'tape.trainable_params' property."
+        )
+        return [], lambda _: np.zeros([tape.output_dim, len(tape.trainable_params)])
+
+    _gradient_analysis(tape)
+    method = "analytic" if fallback_fn is None else "best"
+    diff_methods = grad_method_validation(method, tape)
+
+    if all(g == "0" for g in diff_methods):
+        return [], lambda _: np.zeros([tape.output_dim, len(tape.trainable_params)])
+
+    method_map = choose_grad_methods(diff_methods, argnum)
+
+    # If there are unsupported operations, call the fallback gradient function
+    gradient_tapes = []
+    unsupported_params = {idx for idx, g in method_map.items() if g == "F"}
+    argnum = [i for i, dm in method_map.items() if dm == "A"]
+
+    if unsupported_params:
+        if not argnum:
+            return fallback_fn(tape)
+
+        g_tapes, fallback_proc_fn = fallback_fn(tape, argnum=unsupported_params)
+        gradient_tapes.extend(g_tapes)
+        fallback_len = len(g_tapes)
+
+        # remove finite difference parameters from the method map
+        method_map = {t_idx: dm for t_idx, dm in method_map.items() if dm != "F"}
+
+    # Generate parameter-shift gradient tapes
+
+    if gradient_recipes is None:
+        gradient_recipes = [None] * len(argnum)
+
+    if any(m.return_type is qml.operation.Variance for m in tape.measurements):
+        g_tapes, fn = var_param_shift(tape, argnum, shifts, gradient_recipes, f0)
+    else:
+        g_tapes, fn = expval_param_shift(tape, argnum, shifts, gradient_recipes, f0)
+
+    gradient_tapes.extend(g_tapes)
+
+    if unsupported_params:
+        # If there are unsupported parameters, we must process
+        # the quantum results separately, once for the fallback
+        # function and once for the parameter-shift rule, and recombine.
+
+        def processing_fn(results):
+            unsupported_grads = fallback_proc_fn(results[:fallback_len])
+            supported_grads = fn(results[fallback_len:])
+            return unsupported_grads + supported_grads
+
+        return gradient_tapes, processing_fn
+
+    return gradient_tapes, fn