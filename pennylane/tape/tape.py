# Copyright 2018-2022 Xanadu Quantum Technologies Inc.

# Licensed under the Apache License, Version 2.0 (the "License");
# you may not use this file except in compliance with the License.
# You may obtain a copy of the License at

#     http://www.apache.org/licenses/LICENSE-2.0

# Unless required by applicable law or agreed to in writing, software
# distributed under the License is distributed on an "AS IS" BASIS,
# WITHOUT WARRANTIES OR CONDITIONS OF ANY KIND, either express or implied.
# See the License for the specific language governing permissions and
# limitations under the License.
"""
This module contains the base quantum tape.
"""
# pylint: disable=too-many-instance-attributes,protected-access,too-many-branches,too-many-public-methods
from collections import Counter, deque, defaultdict
import contextlib
import copy
from threading import RLock

import pennylane as qml
from pennylane.queuing import AnnotatedQueue, QueuingContext, QueuingError
from pennylane.operation import DecompositionUndefinedError
from pennylane.measurements import Sample

from .unwrap import UnwrapTape


OPENQASM_GATES = {
    "CNOT": "cx",
    "CZ": "cz",
    "U3": "u3",
    "U2": "u2",
    "U1": "u1",
    "Identity": "id",
    "PauliX": "x",
    "PauliY": "y",
    "PauliZ": "z",
    "Hadamard": "h",
    "S": "s",
    "S.inv": "sdg",
    "T": "t",
    "T.inv": "tdg",
    "RX": "rx",
    "RY": "ry",
    "RZ": "rz",
    "CRX": "crx",
    "CRY": "cry",
    "CRZ": "crz",
    "SWAP": "swap",
    "Toffoli": "ccx",
    "CSWAP": "cswap",
    "PhaseShift": "u1",
}
"""
dict[str, str]: Maps PennyLane gate names to equivalent QASM gate names.

Note that QASM has two native gates:

- ``U`` (equivalent to :class:`~.U3`)
- ``CX`` (equivalent to :class:`~.CNOT`)

All other gates are defined in the file stdgates.inc:
https://github.com/Qiskit/openqasm/blob/master/examples/stdgates.inc
"""


class TapeError(ValueError):
    """An error raised with a quantum tape."""


def get_active_tape():
    """Returns the currently recording tape.
    If no tape is currently recording, ``None`` is returned.

    **Example**

    >>> with qml.tape.QuantumTape():
    ...     qml.RX(0.2, wires="a")
    ...     tape = qml.tape.get_active_tape()
    ...     qml.RY(0.1, wires="b")
    >>> print(tape)
    <QuantumTape: wires=['a', 'b'], params=2>
    >>> print(qml.tape.get_active_tape())
    None
    """
    return QueuingContext.active_context()


def expand_tape(tape, depth=1, stop_at=None, expand_measurements=False):
    """Expand all objects in a tape to a specific depth.

    Args:
        depth (int): the depth the tape should be expanded
        stop_at (Callable): A function which accepts a queue object,
            and returns ``True`` if this object should *not* be expanded.
            If not provided, all objects that support expansion will be expanded.
        expand_measurements (bool): If ``True``, measurements will be expanded
            to basis rotations and computational basis measurements.

    **Example**

    Consider the following nested tape:

    .. code-block:: python

        with QuantumTape() as tape:
            qml.BasisState(np.array([1, 1]), wires=[0, 'a'])

            with QuantumTape() as tape2:
                qml.Rot(0.543, 0.1, 0.4, wires=0)

            qml.CNOT(wires=[0, 'a'])
            qml.RY(0.2, wires='a')
            qml.probs(wires=0), qml.probs(wires='a')

    The nested structure is preserved:

    >>> tape.operations
    [BasisState(array([1, 1]), wires=[0, 'a']),
     <QuantumTape: wires=[0], params=3>,
     CNOT(wires=[0, 'a']),
     RY(0.2, wires=['a'])]

    Calling ``expand_tape`` will return a tape with all nested tapes
    expanded, resulting in a single tape of quantum operations:

    >>> new_tape = qml.tape.tape.expand_tape(tape)
    >>> new_tape.operations
    [BasisStatePreparation([1, 1], wires=[0, 'a']),
    Rot(0.543, 0.1, 0.4, wires=[0]),
    CNOT(wires=[0, 'a']),
    RY(0.2, wires=['a'])]
    """
    if depth == 0:
        return tape

    if stop_at is None:
        # by default expand all objects
        stop_at = lambda obj: False

    new_tape = QuantumTape()

    # Check for observables acting on the same wire. If present, observables must be
    # qubit-wise commuting Pauli words. In this case, the tape is expanded with joint
    # rotations and the observables updated to the computational basis. Note that this
    # expansion acts on the original tape in place.
    if tape._obs_sharing_wires:
        try:
            rotations, diag_obs = qml.grouping.diagonalize_qwc_pauli_words(tape._obs_sharing_wires)
        except (TypeError, ValueError) as e:
            raise qml.QuantumFunctionError(
                "Only observables that are qubit-wise commuting "
                "Pauli words can be returned on the same wire"
            ) from e

        tape._ops.extend(rotations)

        for o, i in zip(diag_obs, tape._obs_sharing_wires_id):
            new_m = qml.measurements.MeasurementProcess(tape.measurements[i].return_type, obs=o)
            tape._measurements[i] = new_m

    for queue in ("_prep", "_ops", "_measurements"):
        for obj in getattr(tape, queue):

            stop = stop_at(obj)

            if not expand_measurements:
                # Measurements should not be expanded; treat measurements
                # as a stopping condition
                stop = stop or isinstance(obj, qml.measurements.MeasurementProcess)

            if stop:
                # do not expand out the object; append it to the
                # new tape, and continue to the next object in the queue
                getattr(new_tape, queue).append(obj)
                continue

            if isinstance(obj, (qml.operation.Operator, qml.measurements.MeasurementProcess)):
                # Object is an operation; query it for its expansion
                try:
                    obj = obj.expand()
                except DecompositionUndefinedError:
                    # Object does not define an expansion; treat this as
                    # a stopping condition.
                    getattr(new_tape, queue).append(obj)
                    continue

            # recursively expand out the newly created tape
            expanded_tape = expand_tape(obj, stop_at=stop_at, depth=depth - 1)

            new_tape._prep += expanded_tape._prep
            new_tape._ops += expanded_tape._ops
            new_tape._measurements += expanded_tape._measurements

    # Update circuit info
    new_tape._update_circuit_info()
    new_tape._batch_size = tape.batch_size
    new_tape._output_dim = tape.output_dim
    new_tape._qfunc_output = tape._qfunc_output
    return new_tape


# pylint: disable=too-many-public-methods
class QuantumTape(AnnotatedQueue):
    """A quantum tape recorder, that records, validates and executes variational quantum programs.

    Args:
        name (str): a name given to the quantum tape
        do_queue (bool): Whether to queue this tape in a parent tape context.

    **Example**

    .. code-block:: python

        import pennylane.tape

        with qml.tape.QuantumTape() as tape:
            qml.RX(0.432, wires=0)
            qml.RY(0.543, wires=0)
            qml.CNOT(wires=[0, 'a'])
            qml.RX(0.133, wires='a')
            qml.expval(qml.PauliZ(wires=[0]))

    Once constructed, the tape may act as a quantum circuit and information
    about the quantum circuit can be queried:

    >>> list(tape)
    [RX(0.432, wires=[0]), RY(0.543, wires=[0]), CNOT(wires=[0, 'a']), RX(0.133, wires=['a']), expval(PauliZ(wires=[0]))]
    >>> tape.operations
    [RX(0.432, wires=[0]), RY(0.543, wires=[0]), CNOT(wires=[0, 'a']), RX(0.133, wires=['a'])]
    >>> tape.observables
    [expval(PauliZ(wires=[0]))]
    >>> tape.get_parameters()
    [0.432, 0.543, 0.133]
    >>> tape.wires
    <Wires = [0, 'a']>
    >>> tape.num_params
    3

    Iterating over the quantum circuit can be done by iterating over the tape
    object:

    >>> for op in tape:
    ...     print(op)
    RX(0.432, wires=[0])
    RY(0.543, wires=[0])
    CNOT(wires=[0, 'a'])
    RX(0.133, wires=['a'])
    expval(PauliZ(wires=[0]))

    Tapes can also as sequences and support indexing and the ``len`` function:

    >>> tape[0]
    RX(0.432, wires=[0])
    >>> len(tape)
    5

    The :class:`~.CircuitGraph` can also be accessed:

    >>> tape.graph
    <pennylane.circuit_graph.CircuitGraph object at 0x7fcc0433a690>

    Once constructed, the quantum tape can be executed directly on a supported
    device via the :func:`~.pennylane.execute` function:

    >>> dev = qml.device("default.qubit", wires=[0, 'a'])
    >>> qml.execute([tape], dev, gradient_fn=None)
    [array([0.77750694])]

    The trainable parameters of the tape can be explicitly set, and the values of
    the parameters modified in-place:

    >>> tape.trainable_params = [0] # set only the first parameter as trainable
    >>> tape.set_parameters([0.56])
    >>> tape.get_parameters()
    [0.56]
    >>> tape.get_parameters(trainable_only=False)
    [0.56, 0.543, 0.133]


    When using a tape with ``do_queue=False``, that tape will not be queued in a parent tape context.

    .. code-block:: python

        with qml.tape.QuantumTape() as tape1:
            with qml.tape.QuantumTape(do_queue=False) as tape2:
                qml.RX(0.123, wires=0)

    Here, tape2 records the RX gate, but tape1 doesn't record tape2.

    >>> tape1.operations
    []
    >>> tape2.operations
    [RX(0.123, wires=[0])]

    This is useful for when you want to transform a tape first before applying it.
    """

    _lock = RLock()
    """threading.RLock: Used to synchronize appending to/popping from global QueueingContext."""

    def __init__(self, name=None, do_queue=True):
        super().__init__()
        self.name = name
        self.do_queue = do_queue
        self._prep = []
        """list[.Operation]: Tape state preparations."""

        self._ops = []
        """list[.Operation]: quantum operations recorded by the tape."""

        self._measurements = []
        """list[.MeasurementProcess]: measurement processes recorded by the tape."""

        self._par_info = {}
        """dict[int, dict[str, Operation or int]]: Parameter information. Keys are
        parameter indices (in the order they appear on the tape), and values are a
        dictionary containing the corresponding operation and operation parameter index."""

        self._trainable_params = []
        self._graph = None
        self._specs = None
        self._depth = None
        self._output_dim = 0
        self._batch_size = 0
        self._qfunc_output = None

        self.wires = qml.wires.Wires([])
        self.num_wires = 0

        self.is_sampled = False
        self.all_sampled = False
        self.inverse = False

        self._obs_sharing_wires = []
        """list[.Observable]: subset of the observables that share wires with another observable,
        i.e., that do not have their own unique set of wires."""
        self._obs_sharing_wires_id = []

    def __repr__(self):
        return f"<{self.__class__.__name__}: wires={self.wires.tolist()}, params={self.num_params}>"

    def __enter__(self):
        QuantumTape._lock.acquire()
        try:
            if self.do_queue:
                QueuingContext.append(self)
            return super().__enter__()
        except Exception as _:
            QuantumTape._lock.release()
            raise

    def __exit__(self, exception_type, exception_value, traceback):
        try:
            super().__exit__(exception_type, exception_value, traceback)
            self._process_queue()
        finally:
            QuantumTape._lock.release()

    @property
    def circuit(self):
        """Returns the quantum circuit recorded by the tape.

        The circuit is created with the assumptions that:

        * The ``operations`` attribute contains quantum operations and
          mid-circuit measurements and
        * The ``measurements`` attribute contains terminal measurements.

        Note that the resulting list could contain MeasurementProcess objects
        that some devices may not support.

        Returns:

            list[.Operator, .MeasurementProcess]: the quantum circuit
            containing quantum operations and measurements as recorded by the
            tape.
        """
        return self.operations + self.measurements

    def __iter__(self):
        """list[.Operator, .MeasurementProcess]: Return an iterator to the
        underlying quantum circuit object."""
        return iter(self.circuit)

    def __getitem__(self, idx):
        """list[.Operator]: Return the indexed operator from underlying quantum
        circuit object."""
        return self.circuit[idx]

    def __len__(self):
        """int: Return the number of operations and measurements in the
        underlying quantum circuit object."""
        return len(self.circuit)

    @property
    def interface(self):
        """str, None: automatic differentiation interface used by the quantum tape (if any)"""
        return None

    @contextlib.contextmanager
    def stop_recording(self):
        """Context manager to temporarily stop recording operations
        onto the tape. This is useful is scratch space is needed.

        **Example**

        >>> with qml.tape.QuantumTape() as tape:
        ...     qml.RX(0, wires=0)
        ...     with tape.stop_recording():
        ...         qml.RY(1.0, wires=1)
        ...     qml.RZ(2, wires=1)
        >>> tape.operations
        [RX(0, wires=[0]), RZ(2, wires=[1])]
        """
        if QueuingContext.active_context() is not self:
            raise QueuingError(
                "Cannot stop recording requested tape " "as it is not currently recording."
            )

        active_contexts = QueuingContext._active_contexts
        QueuingContext._active_contexts = deque()
        yield
        QueuingContext._active_contexts = active_contexts

    # ========================================================
    # construction methods
    # ========================================================

    # This is a temporary attribute to fix the operator queuing behaviour.
    # Tapes may be nested and therefore processed into the `_ops` list.
    _queue_category = "_ops"

    def _process_queue(self):
        """Process the annotated queue, creating a list of quantum
        operations and measurement processes.

        This method sets the following attributes:

        * ``_ops``
        * ``_measurements``
        * ``_par_info``
        * ``_output_dim``
        * ``_trainable_params``
        * ``is_sampled``
        """
        self._prep = []
        self._ops = []
        self._measurements = []
        list_order = {"_prep": 0, "_ops": 1, "_measurements": 2}
        current_list = "_prep"

        for obj, info in self._queue.items():

            if "owner" not in info and getattr(obj, "_queue_category", None) is not None:
                if list_order[obj._queue_category] > list_order[current_list]:
                    current_list = obj._queue_category
                elif list_order[obj._queue_category] < list_order[current_list]:
                    raise ValueError(
                        f"{obj._queue_category[1:]} operation {obj} must occur prior "
                        f"to {current_list[1:]}. Please place earlier in the queue."
                    )
                getattr(self, obj._queue_category).append(obj)

<<<<<<< HEAD
            if hasattr(obj, "inverse"):
                obj.inverse = info.get("inverse", obj.inverse)

=======
>>>>>>> 97f0277d
        self._update()

    def _update_circuit_info(self):
        """Update circuit metadata"""
        self.wires = qml.wires.Wires.all_wires(
            [op.wires for op in self.operations + self.observables]
        )
        self.num_wires = len(self.wires)

        self.is_sampled = any(m.return_type is Sample for m in self.measurements)
        self.all_sampled = all(m.return_type is Sample for m in self.measurements)

    def _update_batch_size(self):
        """Infer the batch_size from the batch sizes of the tape operations and
        check the latter for consistency."""
        candidate = None
        for op in self.operations:
            op_batch_size = getattr(op, "batch_size", None)
            if op_batch_size is None:
                continue
            if candidate and op_batch_size != candidate:
                raise ValueError(
                    "The batch sizes of the tape operations do not match, they include "
                    f"{candidate} and {op_batch_size}."
                )
            candidate = candidate or op_batch_size

        self._batch_size = candidate

    def _update_output_dim(self):
        self._output_dim = 0
        for m in self.measurements:
            # attempt to infer the output dimension
            if m.return_type is qml.measurements.Probability:
                # TODO: what if we had a CV device here? Having the base as
                # 2 would have to be swapped to the cutoff value
                self._output_dim += 2 ** len(m.wires)
            elif m.return_type is not qml.measurements.State:
                self._output_dim += 1
        if self.batch_size:
            self._output_dim *= self.batch_size

    def _update_observables(self):
        """Update information about observables, including the wires that are acted upon and
        identifying any observables that share wires"""
        obs_wires = [wire for m in self.measurements for wire in m.wires if m.obs is not None]
        self._obs_sharing_wires = []
        self._obs_sharing_wires_id = []

        if len(obs_wires) != len(set(obs_wires)):
            c = Counter(obs_wires)
            repeated_wires = {w for w in obs_wires if c[w] > 1}

            for i, m in enumerate(self.measurements):
                if m.obs is not None:
                    if len(set(m.wires) & repeated_wires) > 0:
                        self._obs_sharing_wires.append(m.obs)
                        self._obs_sharing_wires_id.append(i)

    def _update_par_info(self):
        """Update the parameter information dictionary"""
        param_count = 0

        for obj in self.operations + self.observables:

            for p in range(len(obj.data)):
                info = self._par_info.get(param_count, {})
                info.update({"op": obj, "p_idx": p})

                self._par_info[param_count] = info
                param_count += 1

    def _update_trainable_params(self):
        """Set the trainable parameters

        self._par_info.keys() is assumed to be sorted
        As its order is maintained, this assumes that self._par_info
        is created in a sorted manner, as in _update_par_info
        """
        self._trainable_params = list(self._par_info)

    def _update(self):
        """Update all internal tape metadata regarding processed operations and observables"""
        self._graph = None
        self._specs = None
        self._depth = None
        self._update_circuit_info()
        self._update_par_info()
        self._update_trainable_params()
        self._update_observables()
        self._update_batch_size()
        self._update_output_dim()

    def expand(self, depth=1, stop_at=None, expand_measurements=False):
        """Expand all operations in the processed queue to a specific depth.

        Args:
            depth (int): the depth the tape should be expanded
            stop_at (Callable): A function which accepts a queue object,
                and returns ``True`` if this object should *not* be expanded.
                If not provided, all objects that support expansion will be expanded.
            expand_measurements (bool): If ``True``, measurements will be expanded
                to basis rotations and computational basis measurements.

        **Example**

        Consider the following nested tape:

        .. code-block:: python

            with QuantumTape() as tape:
                qml.BasisState(np.array([1, 1]), wires=[0, 'a'])

                with QuantumTape() as tape2:
                    qml.Rot(0.543, 0.1, 0.4, wires=0)

                qml.CNOT(wires=[0, 'a'])
                qml.RY(0.2, wires='a')
                qml.probs(wires=0), qml.probs(wires='a')

        The nested structure is preserved:

        >>> tape.operations
        [BasisState(array([1, 1]), wires=[0, 'a']),
         <QuantumTape: wires=[0], params=3>,
         CNOT(wires=[0, 'a']),
         RY(0.2, wires=['a'])]

        Calling ``.expand`` will return a tape with all nested tapes
        expanded, resulting in a single tape of quantum operations:

        >>> new_tape = tape.expand(depth=2)
        >>> new_tape.operations
        [PauliX(wires=[0]),
        PauliX(wires=['a']),
        RZ(0.543, wires=[0]),
        RY(0.1, wires=[0]),
        RZ(0.4, wires=[0]),
        CNOT(wires=[0, 'a']),
        RY(0.2, wires=['a'])]
        """
        new_tape = expand_tape(
            self, depth=depth, stop_at=stop_at, expand_measurements=expand_measurements
        )
        new_tape._update()
        return new_tape

    def inv(self):
        """Inverts the processed operations.

        Inversion is performed in-place.

        .. note::

            This method only inverts the quantum operations/unitary recorded
            by the quantum tape; state preparations and measurements are left unchanged.

        **Example**

        .. code-block:: python

            with QuantumTape() as tape:
                qml.BasisState(np.array([1, 1]), wires=[0, 'a'])
                qml.RX(0.432, wires=0)
                qml.Rot(0.543, 0.1, 0.4, wires=0).inv()
                qml.CNOT(wires=[0, 'a'])
                qml.probs(wires=0), qml.probs(wires='a')

        This tape has the following properties:

        >>> tape.operations
        [BasisState(array([1, 1]), wires=[0, 'a']),
         RX(0.432, wires=[0]),
         Rot.inv(0.543, 0.1, 0.4, wires=[0]),
         CNOT(wires=[0, 'a'])]
        >>> tape.get_parameters()
        [array([1, 1]), 0.432, 0.543, 0.1, 0.4]

        Here, let's set some trainable parameters:

        >>> tape.trainable_params = [1, 2]
        >>> tape.get_parameters()
        [0.432, 0.543]

        Inverting the tape:

        >>> tape.inv()
        >>> tape.operations
        [BasisState(array([1, 1]), wires=[0, 'a']),
         CNOT.inv(wires=[0, 'a']),
         Rot(0.543, 0.1, 0.4, wires=[0]),
         RX.inv(0.432, wires=[0])]

        Tape inversion also modifies the order of tape parameters:

        >>> tape.get_parameters(trainable_only=False)
        [array([1, 1]), 0.543, 0.1, 0.4, 0.432]
        >>> tape.get_parameters(trainable_only=True)
        [0.543, 0.432]
        >>> tape.trainable_params
        [1, 4]
        """
        # we must remap the old parameter
        # indices to the new ones after the operation order is reversed.
        parameter_indices = []
        param_count = 0

        for queue in [self._prep, self._ops, self.observables]:
            # iterate through all queues

            obj_params = []

            for obj in queue:
                # index the number of parameters on each operation
                num_obj_params = len(obj.data)
                obj_params.append(list(range(param_count, param_count + num_obj_params)))

                # keep track of the total number of parameters encountered so far
                param_count += num_obj_params

            if queue == self._ops:
                # reverse the list representing operator parameters
                obj_params = obj_params[::-1]

            parameter_indices.extend(obj_params)

        # flatten the list of parameter indices after the reversal
        parameter_indices = [item for sublist in parameter_indices for item in sublist]
        parameter_mapping = dict(zip(parameter_indices, range(len(parameter_indices))))

        # map the params
        self.trainable_params = [parameter_mapping[i] for i in self.trainable_params]
        self._par_info = {parameter_mapping[k]: v for k, v in self._par_info.items()}

        for idx, op in enumerate(self._ops):
            try:
                self._ops[idx] = op.adjoint()
            except qml.operation.AdjointUndefinedError:
                op.inverse = not op.inverse

        self._ops = list(reversed(self._ops))

    def adjoint(self):
        """Create a tape that is the adjoint of this one.

        Adjointed tapes are the conjugated and transposed version of the
        original tapes. Adjointed ops are equivalent to the inverted operation for unitary
        gates.

        Returns:
            ~.QuantumTape: the adjointed tape
        """
        new_tape = self.copy(copy_operations=True)

        with qml.tape.stop_recording():
            new_tape.inv()

        # the current implementation of the adjoint
        # transform requires that the returned inverted object
        # is automatically queued.
        with QuantumTape._lock:
            QueuingContext.append(new_tape)

        return new_tape

    # ========================================================
    # Parameter handling
    # ========================================================

    @property
    def trainable_params(self):
        """Store or return a list containing the indices of parameters that support
        differentiability. The indices provided match the order of appearence in the
        quantum circuit.

        Setting this property can help reduce the number of quantum evaluations needed
        to compute the Jacobian; parameters not marked as trainable will be
        automatically excluded from the Jacobian computation.

        The number of trainable parameters determines the number of parameters passed to
        :meth:`~.set_parameters`, and changes the default output size of method :meth:`~.get_parameters()`.

        .. note::

            For devices that support native backpropagation (such as
            ``default.qubit.tf`` and ``default.qubit.autograd``), this
            property contains no relevant information when using
            backpropagation to compute gradients.

        **Example**

        .. code-block:: python

            with QuantumTape() as tape:
                qml.RX(0.432, wires=0)
                qml.RY(0.543, wires=0)
                qml.CNOT(wires=[0, 'a'])
                qml.RX(0.133, wires='a')
                qml.expval(qml.PauliZ(wires=[0]))

        >>> tape.trainable_params
        [0, 1, 2]
        >>> tape.trainable_params = [0] # set only the first parameter as trainable
        >>> tape.get_parameters()
        [0.432]
        """
        return self._trainable_params

    @trainable_params.setter
    def trainable_params(self, param_indices):
        """Store the indices of parameters that support differentiability.

        Args:
            param_indices (list[int]): parameter indices
        """
        if any(not isinstance(i, int) or i < 0 for i in param_indices):
            raise ValueError("Argument indices must be non-negative integers.")

        if any(i > len(self._par_info) for i in param_indices):
            raise ValueError(f"Tape has at most {self.num_params} parameters.")

        self._trainable_params = sorted(set(param_indices))

    def get_operation(self, idx):
        """Returns the trainable operation, and the corresponding operation argument
        index, for a specified trainable parameter index.

        Args:
            idx (int): the trainable parameter index

        Returns:
            tuple[.Operation, int]: tuple containing the corresponding
            operation, and an integer representing the argument index,
            for the provided trainable parameter.
        """
        # get the index of the parameter in the tape
        t_idx = self.trainable_params[idx]

        # get the info for the parameter
        info = self._par_info[t_idx]

        # get the corresponding operation
        op = info["op"]

        # get the corresponding operation parameter index
        # (that is, index of the parameter within the operation)
        p_idx = info["p_idx"]
        return op, p_idx

    def get_parameters(
        self, trainable_only=True, operations_only=False, **kwargs
    ):  # pylint:disable=unused-argument
        """Return the parameters incident on the tape operations.

        The returned parameters are provided in order of appearance
        on the tape.

        Args:
            trainable_only (bool): if True, returns only trainable parameters
            operations_only (bool): if True, returns only the parameters of the
                operations excluding parameters to observables of measurements

        **Example**

        .. code-block:: python

            with QuantumTape() as tape:
                qml.RX(0.432, wires=0)
                qml.RY(0.543, wires=0)
                qml.CNOT(wires=[0, 'a'])
                qml.RX(0.133, wires='a')
                qml.expval(qml.PauliZ(wires=[0]))

        By default, all parameters are trainable and will be returned:

        >>> tape.get_parameters()
        [0.432, 0.543, 0.133]

        Setting the trainable parameter indices will result in only the specified
        parameters being returned:

        >>> tape.trainable_params = [1] # set the second parameter as trainable
        >>> tape.get_parameters()
        [0.543]

        The ``trainable_only`` argument can be set to ``False`` to instead return
        all parameters:

        >>> tape.get_parameters(trainable_only=False)
        [0.432, 0.543, 0.133]
        """
        params = []
        iterator = self.trainable_params if trainable_only else self._par_info

        for p_idx in iterator:
            op = self._par_info[p_idx]["op"]
            if operations_only and hasattr(op, "return_type"):
                continue

            op_idx = self._par_info[p_idx]["p_idx"]
            params.append(op.data[op_idx])
        return params

    def set_parameters(self, params, trainable_only=True):
        """Set the parameters incident on the tape operations.

        Args:
            params (list[float]): A list of real numbers representing the
                parameters of the quantum operations. The parameters should be
                provided in order of appearance in the quantum tape.
            trainable_only (bool): if True, set only trainable parameters

        **Example**

        .. code-block:: python

            with QuantumTape() as tape:
                qml.RX(0.432, wires=0)
                qml.RY(0.543, wires=0)
                qml.CNOT(wires=[0, 'a'])
                qml.RX(0.133, wires='a')
                qml.expval(qml.PauliZ(wires=[0]))

        By default, all parameters are trainable and can be modified:

        >>> tape.set_parameters([0.1, 0.2, 0.3])
        >>> tape.get_parameters()
        [0.1, 0.2, 0.3]

        Setting the trainable parameter indices will result in only the specified
        parameters being modifiable. Note that this only modifies the number of
        parameters that must be passed.

        >>> tape.trainable_params = [0, 2] # set the first and third parameter as trainable
        >>> tape.set_parameters([-0.1, 0.5])
        >>> tape.get_parameters(trainable_only=False)
        [-0.1, 0.2, 0.5]

        The ``trainable_only`` argument can be set to ``False`` to instead set
        all parameters:

        >>> tape.set_parameters([4, 1, 6], trainable_only=False)
        >>> tape.get_parameters(trainable_only=False)
        [4, 1, 6]
        """
        if trainable_only:
            iterator = zip(self.trainable_params, params)
            required_length = self.num_params
        else:
            iterator = enumerate(params)
            required_length = len(self._par_info)

        if len(params) != required_length:
            raise ValueError("Number of provided parameters does not match.")

        for idx, p in iterator:
            op = self._par_info[idx]["op"]
            op.data[self._par_info[idx]["p_idx"]] = p
            op._check_batching(op.data)
        self._update_batch_size()
        self._update_output_dim()

    @staticmethod
    def _single_measurement_shape(measurement_process, device):
        """Auxiliary function of shape that determines the output
        shape of a tape with a single measurement.

        Args:
            measurement_process (MeasurementProcess): the measurement process
                associated with the single measurement
            device (~.Device): a PennyLane device

        Returns:
            tuple: output shape
        """
        return measurement_process.shape(device)

    @staticmethod
    def _multi_homogenous_measurement_shape(mps, device):
        """Auxiliary function of shape that determines the output
        shape of a tape with multiple homogenous measurements.

        .. note::

            Assuming multiple probability measurements where not all
            probability measurements have the same number of wires specified,
            the output shape of the tape is a sum of the output shapes produced
            by each probability measurement.

            Consider the `qml.probs(wires=[0]), qml.probs(wires=[1,2])`
            multiple probability measurement with an analytic device as an
            example.

            The output shape will be a one element tuple `(6,)`, where the
            element `6` is equal to `2 ** 1 + 2 ** 2 = 6`. The base of each
            term is determined by the number of basis states and the exponent
            of each term comes from the length of the wires specified for the
            probability measurements: `1 == len([0]) and 2 == len([1, 2])`.
        """
        shape = tuple()

        # We know that there's one type of return_type, gather it from the
        # first one
        ret_type = mps[0].return_type
        if ret_type == qml.measurements.State:
            raise TapeError(
                "Getting the output shape of a tape with multiple state measurements is not supported."
            )

        shot_vector = device._shot_vector
        if shot_vector is None:
            if ret_type in (qml.measurements.Expectation, qml.measurements.Variance):

                shape = (len(mps),)

            elif ret_type == qml.measurements.Probability:

                wires_num_set = {len(meas.wires) for meas in mps}
                same_num_wires = len(wires_num_set) == 1
                if same_num_wires:
                    # All probability measurements have the same number of
                    # wires, gather the length from the first one

                    len_wires = len(mps[0].wires)
                    dim = mps[0]._get_num_basis_states(len_wires, device)
                    shape = (len(mps), dim)

                else:
                    # There are a varying number of wires that the probability
                    # measurement processes act on
                    shape = (sum(2 ** len(m.wires) for m in mps),)

            elif ret_type == qml.measurements.Sample:

                shape = (len(mps), device.shots)

            # No other measurement type to check

        else:
            shape = QuantumTape._shape_shot_vector_multi_homogenous(mps, device)

        return shape

    @staticmethod
    def _shape_shot_vector_multi_homogenous(mps, device):
        """Auxiliary function for determining the output shape of the tape for
        multiple homogenous measurements for a device with a shot vector.

        Note: it is assumed that getting the output shape of a tape with
        multiple state measurements is not supported.
        """
        shape = tuple()

        ret_type = mps[0].return_type
        shot_vector = device._shot_vector

        # Shot vector was defined
        if ret_type in (qml.measurements.Expectation, qml.measurements.Variance):
            num = sum(shottup.copies for shottup in shot_vector)
            shape = (num, len(mps))

        elif ret_type == qml.measurements.Probability:

            wires_num_set = {len(meas.wires) for meas in mps}
            same_num_wires = len(wires_num_set) == 1
            if same_num_wires:
                # All probability measurements have the same number of
                # wires, gather the length from the first one

                len_wires = len(mps[0].wires)
                dim = mps[0]._get_num_basis_states(len_wires, device)
                shot_copies_sum = sum(s.copies for s in shot_vector)
                shape = (shot_copies_sum, len(mps), dim)

            else:
                # There is a varying number of wires that the probability
                # measurement processes act on
                # TODO: revisit when issues with this case are resolved
                raise TapeError(
                    "Getting the output shape of a tape with multiple probability measurements "
                    "along with a device that defines a shot vector is not supported."
                )

        elif ret_type == qml.measurements.Sample:
            shape = []
            for shot_val in device.shot_vector:
                for _ in range(shot_val.copies):
                    shots = shot_val.shots
                    if shots != 1:
                        shape.append(tuple([shots, len(mps)]))
                    else:
                        shape.append((len(mps),))
        return shape

    def shape(self, device):
        """Produces the output shape of the tape by inspecting its measurements
        and the device used for execution.

        .. note::

            The computed shape is not stored because the output shape may be
            dependent on the device used for execution.

        Args:
            device (.Device): the device that will be used for the tape execution

        Raises:
            TapeError: raised for unsupported cases for
                example when the tape contains heterogeneous measurements

        Returns:
            Union[tuple[int], list[tuple[int]]]: the output shape(s) of the
            tape result

        **Example:**

        .. code-block:: python

            dev = qml.device("default.qubit", wires=2)
            a = np.array([0.1, 0.2, 0.3])

            def func(a):
                qml.RY(a[0], wires=0)
                qml.RX(a[1], wires=0)
                qml.RY(a[2], wires=0)

            with qml.tape.QuantumTape() as tape:
                func(a)
                qml.state()

        .. code-block:: pycon

            >>> tape.shape(dev)
            (1, 4)
        """
        output_shape = tuple()

        if len(self._measurements) == 1:
            output_shape = self._single_measurement_shape(self._measurements[0], device)
        else:
            num_measurements = len(set(meas.return_type for meas in self._measurements))
            if num_measurements == 1:
                output_shape = self._multi_homogenous_measurement_shape(self._measurements, device)
            else:
                raise TapeError(
                    "Getting the output shape of a tape that contains multiple types of measurements is unsupported."
                )
        return output_shape

    @property
    def numeric_type(self):
        """Returns the expected numeric type of the tape result by inspecting
        its measurements.

        Raises:
            TapeError: raised for unsupported cases for
                example when the tape contains heterogeneous measurements

        Returns:
            type: the numeric type corresponding to the result type of the
            tape

        **Example:**

        .. code-block:: python

            dev = qml.device("default.qubit", wires=2)
            a = np.array([0.1, 0.2, 0.3])

            def func(a):
                qml.RY(a[0], wires=0)
                qml.RX(a[1], wires=0)
                qml.RY(a[2], wires=0)

            with qml.tape.QuantumTape() as tape:
                func(a)
                qml.state()

        .. code-block:: pycon

            >>> tape.numeric_type
            complex
        """
        measurement_types = set(meas.return_type for meas in self._measurements)
        if len(measurement_types) > 1:
            raise TapeError(
                "Getting the numeric type of a tape that contains multiple types of measurements is unsupported."
            )

        if list(measurement_types)[0] == qml.measurements.Sample:

            for observable in self._measurements:
                # Note: if one of the sample measurements contains outputs that
                # are real, then the entire result will be real
                if observable.numeric_type == float:
                    return observable.numeric_type

            return int

        return self._measurements[0].numeric_type

    def unwrap(self):
        """A context manager that unwraps a tape with tensor-like parameters
        to NumPy arrays.

        Args:
            tape (.QuantumTape): the quantum tape to unwrap

        Returns:

            .QuantumTape: the unwrapped quantum tape

        **Example**

        >>> with tf.GradientTape():
        ...     with qml.tape.QuantumTape() as tape:
        ...         qml.RX(tf.Variable(0.1), wires=0)
        ...         qml.RY(tf.constant(0.2), wires=0)
        ...         qml.RZ(tf.Variable(0.3), wires=0)
        ...     with tape.unwrap():
        ...         print("Trainable params:", tape.trainable_params)
        ...         print("Unwrapped params:", tape.get_parameters())
        Trainable params: [0, 2]
        Unwrapped params: [0.1, 0.3]
        >>> print("Original parameters:", tape.get_parameters())
        Original parameters: [<tf.Variable 'Variable:0' shape=() dtype=float32, numpy=0.1>,
          <tf.Variable 'Variable:0' shape=() dtype=float32, numpy=0.3>]
        """
        return UnwrapTape(self)

    # ========================================================
    # Tape properties
    # ========================================================

    @property
    def operations(self):
        """Returns the operations on the quantum tape.

        Returns:
            list[.Operation]: recorded quantum operations

        **Example**

        .. code-block:: python

            with QuantumTape() as tape:
                qml.RX(0.432, wires=0)
                qml.RY(0.543, wires=0)
                qml.CNOT(wires=[0, 'a'])
                qml.RX(0.133, wires='a')
                qml.expval(qml.PauliZ(wires=[0]))

        >>> tape.operations
        [RX(0.432, wires=[0]), RY(0.543, wires=[0]), CNOT(wires=[0, 'a']), RX(0.133, wires=['a'])]
        """
        return self._prep + self._ops

    @property
    def observables(self):
        """Returns the observables on the quantum tape.

        Returns:
            list[.Observable]: list of recorded quantum operations

        **Example**

        .. code-block:: python

            with QuantumTape() as tape:
                qml.RX(0.432, wires=0)
                qml.RY(0.543, wires=0)
                qml.CNOT(wires=[0, 'a'])
                qml.RX(0.133, wires='a')
                qml.expval(qml.PauliZ(wires=[0]))

        >>> tape.observables
        [expval(PauliZ(wires=[0]))]
        """
        # TODO: modify this property once devices
        # have been refactored to accept and understand recieving
        # measurement processes rather than specific observables.
        obs = []

        for m in self._measurements:
            if m.obs is not None:
                m.obs.return_type = m.return_type
                obs.append(m.obs)
            else:
                obs.append(m)

        return obs

    @property
    def measurements(self):
        """Returns the measurements on the quantum tape.

        Returns:
            list[.MeasurementProcess]: list of recorded measurement processess

        **Example**

        .. code-block:: python

            with QuantumTape() as tape:
                qml.RX(0.432, wires=0)
                qml.RY(0.543, wires=0)
                qml.CNOT(wires=[0, 'a'])
                qml.RX(0.133, wires='a')
                qml.expval(qml.PauliZ(wires=[0]))

        >>> tape.measurements
        [expval(PauliZ(wires=[0]))]
        """
        return self._measurements

    @property
    def num_params(self):
        """Returns the number of trainable parameters on the quantum tape."""
        return len(self.trainable_params)

    @property
    def batch_size(self):
        r"""The batch size of the quantum tape inferred from the batch sizes
        of the used operations for parameter broadcasting.

        .. seealso:: :attr:`~.Operator.batch_size` for details.

        Returns:
            int: The batch size of the quantum tape.
        """
        return self._batch_size

    @property
    def output_dim(self):
        """The (inferred) output dimension of the quantum tape."""
        return self._output_dim

    @property
    def diagonalizing_gates(self):
        """Returns the gates that diagonalize the measured wires such that they
        are in the eigenbasis of the circuit observables.

        Returns:
            List[~.Operation]: the operations that diagonalize the observables
        """
        rotation_gates = []

        for observable in self.observables:
            # some observables do not have diagonalizing gates,
            # in which case we just don't append any
            try:
                rotation_gates.extend(observable.diagonalizing_gates())
            except qml.operation.DiagGatesUndefinedError:
                pass

        return rotation_gates

    @property
    def graph(self):
        """Returns a directed acyclic graph representation of the recorded
        quantum circuit:

        >>> tape.graph
        <pennylane.circuit_graph.CircuitGraph object at 0x7fcc0433a690>

        Note that the circuit graph is only constructed once, on first call to this property,
        and cached for future use.

        Returns:
            .CircuitGraph: the circuit graph object
        """
        if self._graph is None:
            self._graph = qml.CircuitGraph(
                self.operations, self.observables, self.wires, self._par_info, self.trainable_params
            )

        return self._graph

    @property
    def specs(self):
        """Resource information about a quantum circuit.

        Returns:
            dict[str, Union[defaultdict,int]]: dictionaries that contain tape specifications

        **Example**

        .. code-block:: python3

            with qml.tape.QuantumTape() as tape:
                qml.Hadamard(wires=0)
                qml.RZ(0.26, wires=1)
                qml.CNOT(wires=[1, 0])
                qml.Rot(1.8, -2.7, 0.2, wires=0)
                qml.Hadamard(wires=1)
                qml.CNOT(wires=[0, 1])
                qml.expval(qml.PauliZ(0) @ qml.PauliZ(1))

        Asking for the specs produces a dictionary as shown below:

        >>> tape.specs['gate_sizes']
        defaultdict(int, {1: 4, 2: 2})
        >>> tape.specs['gate_types']
        defaultdict(int, {'Hadamard': 2, 'RZ': 1, 'CNOT': 2, 'Rot': 1})

        As ``defaultdict`` objects, any key not present in the dictionary returns 0.

        >>> tape.specs['gate_types']['RX']
        0

        """
        if self._specs is None:
            self._specs = {"gate_sizes": defaultdict(int), "gate_types": defaultdict(int)}

            for op in self.operations:
                # don't use op.num_wires to allow for flexible gate classes like QubitUnitary
                self._specs["gate_sizes"][len(op.wires)] += 1
                self._specs["gate_types"][op.name] += 1

            self._specs["num_operations"] = len(self.operations)
            self._specs["num_observables"] = len(self.observables)
            self._specs["num_diagonalizing_gates"] = len(self.diagonalizing_gates)
            self._specs["num_used_wires"] = self.num_wires
            self._specs["depth"] = self.graph.get_depth()
            self._specs["num_trainable_params"] = self.num_params

        return self._specs

    # pylint: disable=too-many-arguments
    def draw(
        self,
        wire_order=None,
        show_all_wires=False,
        decimals=None,
        max_length=100,
        show_matrices=False,
    ):
        """Draw the quantum tape as a circuit diagram. See :func:`~.drawer.tape_text` for more information.

        Args:
            wire_order (Sequence[Any]): the order (from top to bottom) to print the wires of the circuit
            show_all_wires (bool): If True, all wires, including empty wires, are printed.
            decimals (int): How many decimal points to include when formatting operation parameters.
                Default ``None`` will omit parameters from operation labels.
            max_length (Int) : Maximum length of a individual line.  After this length, the diagram will
                begin anew beneath the previous lines.
            show_matrices=False (bool): show matrix valued parameters below all circuit diagrams

        Returns:
            str: the circuit representation of the tape
        """
        return qml.drawer.tape_text(
            self,
            wire_order=wire_order,
            show_all_wires=show_all_wires,
            decimals=decimals,
            max_length=max_length,
            show_matrices=show_matrices,
        )

    def to_openqasm(self, wires=None, rotations=True, measure_all=True, precision=None):
        """Serialize the circuit as an OpenQASM 2.0 program.

        Measurements are assumed to be performed on all qubits in the computational basis. An
        optional ``rotations`` argument can be provided so that output of the OpenQASM circuit is
        diagonal in the eigenbasis of the tape's observables. The measurement outputs can be
        restricted to only those specified in the tape by setting ``measure_all=False``.

        .. note::

            The serialized OpenQASM program assumes that gate definitions
            in ``qelib1.inc`` are available.

        Args:
            wires (Wires or None): the wires to use when serializing the circuit
            rotations (bool): in addition to serializing user-specified
                operations, also include the gates that diagonalize the
                measured wires such that they are in the eigenbasis of the circuit observables.
            measure_all (bool): whether to perform a computational basis measurement on all qubits
                or just those specified in the tape
            precision (int): decimal digits to display for parameters

        Returns:
            str: OpenQASM serialization of the circuit
        """
        # We import decompose_queue here to avoid a circular import
        wires = wires or self.wires

        # add the QASM headers
        qasm_str = "OPENQASM 2.0;\n"
        qasm_str += 'include "qelib1.inc";\n'

        if self.num_wires == 0:
            # empty circuit
            return qasm_str

        # create the quantum and classical registers
        qasm_str += f"qreg q[{len(wires)}];\n"
        qasm_str += f"creg c[{len(wires)}];\n"

        # get the user applied circuit operations
        operations = self.operations

        if rotations:
            # if requested, append diagonalizing gates corresponding
            # to circuit observables
            operations += self.diagonalizing_gates

        with QuantumTape() as tape:
            for op in operations:
                op.queue()

        # decompose the queue
        # pylint: disable=no-member
        operations = tape.expand(depth=2, stop_at=lambda obj: obj.name in OPENQASM_GATES).operations

        # create the QASM code representing the operations
        for op in operations:
            try:
                gate = OPENQASM_GATES[op.name]
            except KeyError as e:
                raise ValueError(f"Operation {op.name} not supported by the QASM serializer") from e

            wire_labels = ",".join([f"q[{wires.index(w)}]" for w in op.wires.tolist()])
            params = ""

            if op.num_params > 0:
                # If the operation takes parameters, construct a string
                # with parameter values.
                if precision is not None:
                    params = "(" + ",".join([f"{p:.{precision}}" for p in op.parameters]) + ")"
                else:
                    # use default precision
                    params = "(" + ",".join([str(p) for p in op.parameters]) + ")"

            qasm_str += f"{gate}{params} {wire_labels};\n"

        # apply computational basis measurements to each quantum register
        # NOTE: This is not strictly necessary, we could inspect self.observables,
        # and then only measure wires which are requested by the user. However,
        # some devices which consume QASM require all registers be measured, so
        # measure all wires by default to be safe.
        if measure_all:
            for wire in range(len(wires)):
                qasm_str += f"measure q[{wire}] -> c[{wire}];\n"
        else:
            measured_wires = qml.wires.Wires.all_wires([m.wires for m in self.measurements])

            for w in measured_wires:
                wire_indx = self.wires.index(w)
                qasm_str += f"measure q[{wire_indx}] -> c[{wire_indx}];\n"

        return qasm_str

    @property
    def data(self):
        """Alias to :meth:`~.get_parameters` and :meth:`~.set_parameters`
        for backwards compatibilities with operations."""
        return self.get_parameters(trainable_only=False)

    @data.setter
    def data(self, params):
        self.set_parameters(params, trainable_only=False)

    def copy(self, copy_operations=False):
        """Returns a shallow copy of the quantum tape.

        Args:
            copy_operations (bool): If True, the tape operations are also shallow copied.
                Otherwise, if False, the copied tape operations will simply be references
                to the original tape operations; changing the parameters of one tape will likewise
                change the parameters of all copies.

        Returns:
            .QuantumTape: a shallow copy of the tape
        """
        tape = QuantumTape()

        if copy_operations:
            # Perform a shallow copy of all operations in the state prep, operation, and measurement
            # queues. The operations will continue to share data with the original tape operations
            # unless modified.
            tape._prep = [copy.copy(op) for op in self._prep]
            tape._ops = [copy.copy(op) for op in self._ops]
            tape._measurements = [copy.copy(op) for op in self._measurements]
        else:
            # Perform a shallow copy of the state prep, operation, and measurement queues. The
            # operations within the queues will be references to the original tape operations;
            # changing the original operations will always alter the operations on the copied tape.
            tape._prep = self._prep.copy()
            tape._ops = self._ops.copy()
            tape._measurements = self._measurements.copy()

        tape._update()
        tape.trainable_params = self.trainable_params.copy()
        tape._output_dim = self.output_dim

        return tape

    def __copy__(self):
        return self.copy(copy_operations=True)

    @property
    def hash(self):
        """int: returns an integer hash uniquely representing the quantum tape"""
        fingerprint = []
        fingerprint.extend(op.hash for op in self.operations)
        fingerprint.extend(m.hash for m in self.measurements)
        fingerprint.extend(self.trainable_params)
        return hash(tuple(fingerprint))<|MERGE_RESOLUTION|>--- conflicted
+++ resolved
@@ -465,12 +465,6 @@
                     )
                 getattr(self, obj._queue_category).append(obj)
 
-<<<<<<< HEAD
-            if hasattr(obj, "inverse"):
-                obj.inverse = info.get("inverse", obj.inverse)
-
-=======
->>>>>>> 97f0277d
         self._update()
 
     def _update_circuit_info(self):
