# Copyright 2018-2021 Xanadu Quantum Technologies Inc.

# Licensed under the Apache License, Version 2.0 (the "License");
# you may not use this file except in compliance with the License.
# You may obtain a copy of the License at

#     http://www.apache.org/licenses/LICENSE-2.0

# Unless required by applicable law or agreed to in writing, software
# distributed under the License is distributed on an "AS IS" BASIS,
# WITHOUT WARRANTIES OR CONDITIONS OF ANY KIND, either express or implied.
# See the License for the specific language governing permissions and
# limitations under the License.
"""
This module contains functions for adding the Autograd interface
to a PennyLane Device class.
"""
# pylint: disable=too-many-arguments
import autograd
from autograd.numpy.numpy_boxes import ArrayBox

import pennylane as qml
from pennylane import numpy as np


def execute(tapes, device, execute_fn, gradient_fn, gradient_kwargs, _n=1, max_diff=2, mode=None):
    """Execute a batch of tapes with Autograd parameters on a device.

    Args:
        tapes (Sequence[.QuantumTape]): batch of tapes to execute
        device (.Device): Device to use to execute the batch of tapes.
            If the device does not provide a ``batch_execute`` method,
            by default the tapes will be executed in serial.
        execute_fn (callable): The execution function used to execute the tapes
            during the forward pass. This function must return a tuple ``(results, jacobians)``.
            If ``jacobians`` is an empty list, then ``gradient_fn`` is used to
            compute the gradients during the backwards pass.
        gradient_kwargs (dict): dictionary of keyword arguments to pass when
            determining the gradients of tapes
        gradient_fn (callable): the gradient function to use to compute quantum gradients
        _n (int): a positive integer used to track nesting of derivatives, for example
            if the nth-order derivative is requested.
        max_diff (int): If ``gradient_fn`` is a gradient transform, this option specifies
            the maximum order of derivatives to support. Increasing this value allows
            for higher order derivatives to be extracted, at the cost of additional
            (classical) computational overhead during the backwards pass.
        mode (str): Whether the gradients should be computed on the forward
            pass (``forward``) or the backward pass (``backward``).

    Returns:
        list[list[float]]: A nested list of tape results. Each element in
        the returned list corresponds in order to the provided tapes.
    """
    # pylint: disable=unused-argument
    for tape in tapes:
        # set the trainable parameters
        params = tape.get_parameters(trainable_only=False)
        tape.trainable_params = qml.math.get_trainable_indices(params)

<<<<<<< HEAD
    # pylint: disable=no-member
=======
    # pylint misidentifies autograd.builtins as a dict
    # pylint:disable=no-member
>>>>>>> 1a13bef8
    parameters = autograd.builtins.tuple(
        [autograd.builtins.list(t.get_parameters()) for t in tapes]
    )

    return _execute(
        parameters,
        tapes=tapes,
        device=device,
        execute_fn=execute_fn,
        gradient_fn=gradient_fn,
        gradient_kwargs=gradient_kwargs,
        _n=_n,
        max_diff=max_diff,
    )[0]


@autograd.extend.primitive
def _execute(
    parameters,
    tapes=None,
    device=None,
    execute_fn=None,
    gradient_fn=None,
    gradient_kwargs=None,
    _n=1,
    max_diff=2,
):  # pylint: disable=dangerous-default-value,unused-argument
    """Autodifferentiable wrapper around ``Device.batch_execute``.

    The signature of this function is designed to work around Autograd restrictions.
    Note that the ``parameters`` argument is dependent on the ``tapes`` argument;
    this function should always be called as follows:

    >>> parameters = [autograd.builtins.list(t.get_parameters()) for t in tapes])
    >>> parameters = autograd.builtins.tuple(parameters)
    >>> _execute(parameters, tapes=tapes, device=device)

    In particular:

    - ``parameters`` is dependent on the provided tapes: always extract them as above
    - ``tapes`` is a *required* argument
    - ``device`` is a *required* argument

    The private argument ``_n`` is used to track nesting of derivatives, for example
    if the nth-order derivative is requested. Do not set this argument unless you
    understand the consequences!
    """
    with qml.tape.Unwrap(*tapes):
        res, jacs = execute_fn(tapes, **gradient_kwargs)

    for i, r in enumerate(res):

        if isinstance(res[i], np.ndarray):
            # For backwards compatibility, we flatten ragged tape outputs
            # when there is no sampling
            r = np.hstack(res[i]) if res[i].dtype == np.dtype("object") else res[i]
            res[i] = np.tensor(r)

        elif isinstance(res[i], tuple):
            res[i] = tuple(np.tensor(r) for r in res[i])

        else:
            res[i] = qml.math.toarray(res[i])

    return res, jacs


def vjp(
    ans,
    parameters,
    tapes=None,
    device=None,
    execute_fn=None,
    gradient_fn=None,
    gradient_kwargs=None,
    _n=1,
    max_diff=2,
):  # pylint: disable=dangerous-default-value,unused-argument
    """Returns the vector-Jacobian product operator for a batch of quantum tapes.

    Args:
        ans (array): the result of the batch tape execution
        parameters (list[list[Any]]): Nested list of the quantum tape parameters.
            This argument should be generated from the provided list of tapes.
        tapes (Sequence[.QuantumTape]): batch of tapes to execute
        device (.Device): Device to use to execute the batch of tapes.
            If the device does not provide a ``batch_execute`` method,
            by default the tapes will be executed in serial.
        execute_fn (callable): The execution function used to execute the tapes
            during the forward pass. This function must return a tuple ``(results, jacobians)``.
            If ``jacobians`` is an empty list, then ``gradient_fn`` is used to
            compute the gradients during the backwards pass.
        gradient_fn (callable): the gradient function to use to compute quantum gradients
        gradient_kwargs (dict): dictionary of keyword arguments to pass when
            determining the gradients of tapes
        _n (int): a positive integer used to track nesting of derivatives, for example
            if the nth-order derivative is requested.
        max_diff (int): If ``gradient_fn`` is a gradient transform, this option specifies
            the maximum number of derivatives to support. Increasing this value allows
            for higher order derivatives to be extracted, at the cost of additional
            (classical) computational overhead during the backwards pass.

    Returns:
        function: this function accepts the backpropagation
        gradient output vector, and computes the vector-Jacobian product
    """

    def grad_fn(dy):
        """Returns the vector-Jacobian product with given
        parameter values and output gradient dy"""

        dy = [qml.math.T(d) for d in dy[0]]
        jacs = ans[1]

        if jacs:
            # Jacobians were computed on the forward pass (mode="forward")
            # No additional quantum evaluations needed; simply compute the VJPs directly.
            vjps = [qml.gradients.compute_vjp(d, jac) for d, jac in zip(dy, jacs)]

        else:
            # Need to compute the Jacobians on the backward pass (accumulation="backward")

            if isinstance(gradient_fn, qml.gradients.gradient_transform):
                # Gradient function is a gradient transform.

                # Generate and execute the required gradient tapes
                if _n == max_diff:
                    with qml.tape.Unwrap(*tapes):
                        vjp_tapes, processing_fn = qml.gradients.batch_vjp(
                            tapes,
                            dy,
                            gradient_fn,
                            reduction="append",
                            gradient_kwargs=gradient_kwargs,
                        )

                        vjps = processing_fn(execute_fn(vjp_tapes)[0])

                else:
                    vjp_tapes, processing_fn = qml.gradients.batch_vjp(
                        tapes, dy, gradient_fn, reduction="append", gradient_kwargs=gradient_kwargs
                    )

                    # This is where the magic happens. Note that we call ``execute``.
                    # This recursion, coupled with the fact that the gradient transforms
                    # are differentiable, allows for arbitrary order differentiation.
                    vjps = processing_fn(
                        execute(
                            vjp_tapes,
                            device,
                            execute_fn,
                            gradient_fn,
                            gradient_kwargs,
                            _n=_n + 1,
                            max_diff=max_diff,
                        )
                    )

            else:
                # Gradient function is not a gradient transform
                # (e.g., it might be a device method).
                # Note that unlike the previous branch:
                #
                # - there is no recursion here
                # - gradient_fn is not differentiable
                #
                # so we cannot support higher-order derivatives.
                with qml.tape.Unwrap(*tapes):
                    jacs = gradient_fn(tapes, **gradient_kwargs)

                vjps = [qml.gradients.compute_vjp(d, jac) for d, jac in zip(dy, jacs)]

        return_vjps = [
            qml.math.to_numpy(v, max_depth=_n) if isinstance(v, ArrayBox) else v for v in vjps
        ]
        if device.capabilities().get("provides_jacobian", False):
            # in the case where the device provides the jacobian,
            # the output of grad_fn must be wrapped in a tuple in
            # order to match the input parameters to _execute.
            return (return_vjps,)
        return return_vjps

    return grad_fn


autograd.extend.defvjp(_execute, vjp, argnums=[0])
<|MERGE_RESOLUTION|>--- conflicted
+++ resolved
@@ -1,251 +1,247 @@
-# Copyright 2018-2021 Xanadu Quantum Technologies Inc.
-
-# Licensed under the Apache License, Version 2.0 (the "License");
-# you may not use this file except in compliance with the License.
-# You may obtain a copy of the License at
-
-#     http://www.apache.org/licenses/LICENSE-2.0
-
-# Unless required by applicable law or agreed to in writing, software
-# distributed under the License is distributed on an "AS IS" BASIS,
-# WITHOUT WARRANTIES OR CONDITIONS OF ANY KIND, either express or implied.
-# See the License for the specific language governing permissions and
-# limitations under the License.
-"""
-This module contains functions for adding the Autograd interface
-to a PennyLane Device class.
-"""
-# pylint: disable=too-many-arguments
-import autograd
-from autograd.numpy.numpy_boxes import ArrayBox
-
-import pennylane as qml
-from pennylane import numpy as np
-
-
-def execute(tapes, device, execute_fn, gradient_fn, gradient_kwargs, _n=1, max_diff=2, mode=None):
-    """Execute a batch of tapes with Autograd parameters on a device.
-
-    Args:
-        tapes (Sequence[.QuantumTape]): batch of tapes to execute
-        device (.Device): Device to use to execute the batch of tapes.
-            If the device does not provide a ``batch_execute`` method,
-            by default the tapes will be executed in serial.
-        execute_fn (callable): The execution function used to execute the tapes
-            during the forward pass. This function must return a tuple ``(results, jacobians)``.
-            If ``jacobians`` is an empty list, then ``gradient_fn`` is used to
-            compute the gradients during the backwards pass.
-        gradient_kwargs (dict): dictionary of keyword arguments to pass when
-            determining the gradients of tapes
-        gradient_fn (callable): the gradient function to use to compute quantum gradients
-        _n (int): a positive integer used to track nesting of derivatives, for example
-            if the nth-order derivative is requested.
-        max_diff (int): If ``gradient_fn`` is a gradient transform, this option specifies
-            the maximum order of derivatives to support. Increasing this value allows
-            for higher order derivatives to be extracted, at the cost of additional
-            (classical) computational overhead during the backwards pass.
-        mode (str): Whether the gradients should be computed on the forward
-            pass (``forward``) or the backward pass (``backward``).
-
-    Returns:
-        list[list[float]]: A nested list of tape results. Each element in
-        the returned list corresponds in order to the provided tapes.
-    """
-    # pylint: disable=unused-argument
-    for tape in tapes:
-        # set the trainable parameters
-        params = tape.get_parameters(trainable_only=False)
-        tape.trainable_params = qml.math.get_trainable_indices(params)
-
-<<<<<<< HEAD
-    # pylint: disable=no-member
-=======
-    # pylint misidentifies autograd.builtins as a dict
-    # pylint:disable=no-member
->>>>>>> 1a13bef8
-    parameters = autograd.builtins.tuple(
-        [autograd.builtins.list(t.get_parameters()) for t in tapes]
-    )
-
-    return _execute(
-        parameters,
-        tapes=tapes,
-        device=device,
-        execute_fn=execute_fn,
-        gradient_fn=gradient_fn,
-        gradient_kwargs=gradient_kwargs,
-        _n=_n,
-        max_diff=max_diff,
-    )[0]
-
-
-@autograd.extend.primitive
-def _execute(
-    parameters,
-    tapes=None,
-    device=None,
-    execute_fn=None,
-    gradient_fn=None,
-    gradient_kwargs=None,
-    _n=1,
-    max_diff=2,
-):  # pylint: disable=dangerous-default-value,unused-argument
-    """Autodifferentiable wrapper around ``Device.batch_execute``.
-
-    The signature of this function is designed to work around Autograd restrictions.
-    Note that the ``parameters`` argument is dependent on the ``tapes`` argument;
-    this function should always be called as follows:
-
-    >>> parameters = [autograd.builtins.list(t.get_parameters()) for t in tapes])
-    >>> parameters = autograd.builtins.tuple(parameters)
-    >>> _execute(parameters, tapes=tapes, device=device)
-
-    In particular:
-
-    - ``parameters`` is dependent on the provided tapes: always extract them as above
-    - ``tapes`` is a *required* argument
-    - ``device`` is a *required* argument
-
-    The private argument ``_n`` is used to track nesting of derivatives, for example
-    if the nth-order derivative is requested. Do not set this argument unless you
-    understand the consequences!
-    """
-    with qml.tape.Unwrap(*tapes):
-        res, jacs = execute_fn(tapes, **gradient_kwargs)
-
-    for i, r in enumerate(res):
-
-        if isinstance(res[i], np.ndarray):
-            # For backwards compatibility, we flatten ragged tape outputs
-            # when there is no sampling
-            r = np.hstack(res[i]) if res[i].dtype == np.dtype("object") else res[i]
-            res[i] = np.tensor(r)
-
-        elif isinstance(res[i], tuple):
-            res[i] = tuple(np.tensor(r) for r in res[i])
-
-        else:
-            res[i] = qml.math.toarray(res[i])
-
-    return res, jacs
-
-
-def vjp(
-    ans,
-    parameters,
-    tapes=None,
-    device=None,
-    execute_fn=None,
-    gradient_fn=None,
-    gradient_kwargs=None,
-    _n=1,
-    max_diff=2,
-):  # pylint: disable=dangerous-default-value,unused-argument
-    """Returns the vector-Jacobian product operator for a batch of quantum tapes.
-
-    Args:
-        ans (array): the result of the batch tape execution
-        parameters (list[list[Any]]): Nested list of the quantum tape parameters.
-            This argument should be generated from the provided list of tapes.
-        tapes (Sequence[.QuantumTape]): batch of tapes to execute
-        device (.Device): Device to use to execute the batch of tapes.
-            If the device does not provide a ``batch_execute`` method,
-            by default the tapes will be executed in serial.
-        execute_fn (callable): The execution function used to execute the tapes
-            during the forward pass. This function must return a tuple ``(results, jacobians)``.
-            If ``jacobians`` is an empty list, then ``gradient_fn`` is used to
-            compute the gradients during the backwards pass.
-        gradient_fn (callable): the gradient function to use to compute quantum gradients
-        gradient_kwargs (dict): dictionary of keyword arguments to pass when
-            determining the gradients of tapes
-        _n (int): a positive integer used to track nesting of derivatives, for example
-            if the nth-order derivative is requested.
-        max_diff (int): If ``gradient_fn`` is a gradient transform, this option specifies
-            the maximum number of derivatives to support. Increasing this value allows
-            for higher order derivatives to be extracted, at the cost of additional
-            (classical) computational overhead during the backwards pass.
-
-    Returns:
-        function: this function accepts the backpropagation
-        gradient output vector, and computes the vector-Jacobian product
-    """
-
-    def grad_fn(dy):
-        """Returns the vector-Jacobian product with given
-        parameter values and output gradient dy"""
-
-        dy = [qml.math.T(d) for d in dy[0]]
-        jacs = ans[1]
-
-        if jacs:
-            # Jacobians were computed on the forward pass (mode="forward")
-            # No additional quantum evaluations needed; simply compute the VJPs directly.
-            vjps = [qml.gradients.compute_vjp(d, jac) for d, jac in zip(dy, jacs)]
-
-        else:
-            # Need to compute the Jacobians on the backward pass (accumulation="backward")
-
-            if isinstance(gradient_fn, qml.gradients.gradient_transform):
-                # Gradient function is a gradient transform.
-
-                # Generate and execute the required gradient tapes
-                if _n == max_diff:
-                    with qml.tape.Unwrap(*tapes):
-                        vjp_tapes, processing_fn = qml.gradients.batch_vjp(
-                            tapes,
-                            dy,
-                            gradient_fn,
-                            reduction="append",
-                            gradient_kwargs=gradient_kwargs,
-                        )
-
-                        vjps = processing_fn(execute_fn(vjp_tapes)[0])
-
-                else:
-                    vjp_tapes, processing_fn = qml.gradients.batch_vjp(
-                        tapes, dy, gradient_fn, reduction="append", gradient_kwargs=gradient_kwargs
-                    )
-
-                    # This is where the magic happens. Note that we call ``execute``.
-                    # This recursion, coupled with the fact that the gradient transforms
-                    # are differentiable, allows for arbitrary order differentiation.
-                    vjps = processing_fn(
-                        execute(
-                            vjp_tapes,
-                            device,
-                            execute_fn,
-                            gradient_fn,
-                            gradient_kwargs,
-                            _n=_n + 1,
-                            max_diff=max_diff,
-                        )
-                    )
-
-            else:
-                # Gradient function is not a gradient transform
-                # (e.g., it might be a device method).
-                # Note that unlike the previous branch:
-                #
-                # - there is no recursion here
-                # - gradient_fn is not differentiable
-                #
-                # so we cannot support higher-order derivatives.
-                with qml.tape.Unwrap(*tapes):
-                    jacs = gradient_fn(tapes, **gradient_kwargs)
-
-                vjps = [qml.gradients.compute_vjp(d, jac) for d, jac in zip(dy, jacs)]
-
-        return_vjps = [
-            qml.math.to_numpy(v, max_depth=_n) if isinstance(v, ArrayBox) else v for v in vjps
-        ]
-        if device.capabilities().get("provides_jacobian", False):
-            # in the case where the device provides the jacobian,
-            # the output of grad_fn must be wrapped in a tuple in
-            # order to match the input parameters to _execute.
-            return (return_vjps,)
-        return return_vjps
-
-    return grad_fn
-
-
-autograd.extend.defvjp(_execute, vjp, argnums=[0])
+# Copyright 2018-2021 Xanadu Quantum Technologies Inc.
+
+# Licensed under the Apache License, Version 2.0 (the "License");
+# you may not use this file except in compliance with the License.
+# You may obtain a copy of the License at
+
+#     http://www.apache.org/licenses/LICENSE-2.0
+
+# Unless required by applicable law or agreed to in writing, software
+# distributed under the License is distributed on an "AS IS" BASIS,
+# WITHOUT WARRANTIES OR CONDITIONS OF ANY KIND, either express or implied.
+# See the License for the specific language governing permissions and
+# limitations under the License.
+"""
+This module contains functions for adding the Autograd interface
+to a PennyLane Device class.
+"""
+# pylint: disable=too-many-arguments
+import autograd
+from autograd.numpy.numpy_boxes import ArrayBox
+
+import pennylane as qml
+from pennylane import numpy as np
+
+
+def execute(tapes, device, execute_fn, gradient_fn, gradient_kwargs, _n=1, max_diff=2, mode=None):
+    """Execute a batch of tapes with Autograd parameters on a device.
+
+    Args:
+        tapes (Sequence[.QuantumTape]): batch of tapes to execute
+        device (.Device): Device to use to execute the batch of tapes.
+            If the device does not provide a ``batch_execute`` method,
+            by default the tapes will be executed in serial.
+        execute_fn (callable): The execution function used to execute the tapes
+            during the forward pass. This function must return a tuple ``(results, jacobians)``.
+            If ``jacobians`` is an empty list, then ``gradient_fn`` is used to
+            compute the gradients during the backwards pass.
+        gradient_kwargs (dict): dictionary of keyword arguments to pass when
+            determining the gradients of tapes
+        gradient_fn (callable): the gradient function to use to compute quantum gradients
+        _n (int): a positive integer used to track nesting of derivatives, for example
+            if the nth-order derivative is requested.
+        max_diff (int): If ``gradient_fn`` is a gradient transform, this option specifies
+            the maximum order of derivatives to support. Increasing this value allows
+            for higher order derivatives to be extracted, at the cost of additional
+            (classical) computational overhead during the backwards pass.
+        mode (str): Whether the gradients should be computed on the forward
+            pass (``forward``) or the backward pass (``backward``).
+
+    Returns:
+        list[list[float]]: A nested list of tape results. Each element in
+        the returned list corresponds in order to the provided tapes.
+    """
+    # pylint: disable=unused-argument
+    for tape in tapes:
+        # set the trainable parameters
+        params = tape.get_parameters(trainable_only=False)
+        tape.trainable_params = qml.math.get_trainable_indices(params)
+
+    # pylint misidentifies autograd.builtins as a dict
+    # pylint: disable=no-member
+    parameters = autograd.builtins.tuple(
+        [autograd.builtins.list(t.get_parameters()) for t in tapes]
+    )
+
+    return _execute(
+        parameters,
+        tapes=tapes,
+        device=device,
+        execute_fn=execute_fn,
+        gradient_fn=gradient_fn,
+        gradient_kwargs=gradient_kwargs,
+        _n=_n,
+        max_diff=max_diff,
+    )[0]
+
+
+@autograd.extend.primitive
+def _execute(
+    parameters,
+    tapes=None,
+    device=None,
+    execute_fn=None,
+    gradient_fn=None,
+    gradient_kwargs=None,
+    _n=1,
+    max_diff=2,
+):  # pylint: disable=dangerous-default-value,unused-argument
+    """Autodifferentiable wrapper around ``Device.batch_execute``.
+
+    The signature of this function is designed to work around Autograd restrictions.
+    Note that the ``parameters`` argument is dependent on the ``tapes`` argument;
+    this function should always be called as follows:
+
+    >>> parameters = [autograd.builtins.list(t.get_parameters()) for t in tapes])
+    >>> parameters = autograd.builtins.tuple(parameters)
+    >>> _execute(parameters, tapes=tapes, device=device)
+
+    In particular:
+
+    - ``parameters`` is dependent on the provided tapes: always extract them as above
+    - ``tapes`` is a *required* argument
+    - ``device`` is a *required* argument
+
+    The private argument ``_n`` is used to track nesting of derivatives, for example
+    if the nth-order derivative is requested. Do not set this argument unless you
+    understand the consequences!
+    """
+    with qml.tape.Unwrap(*tapes):
+        res, jacs = execute_fn(tapes, **gradient_kwargs)
+
+    for i, r in enumerate(res):
+
+        if isinstance(res[i], np.ndarray):
+            # For backwards compatibility, we flatten ragged tape outputs
+            # when there is no sampling
+            r = np.hstack(res[i]) if res[i].dtype == np.dtype("object") else res[i]
+            res[i] = np.tensor(r)
+
+        elif isinstance(res[i], tuple):
+            res[i] = tuple(np.tensor(r) for r in res[i])
+
+        else:
+            res[i] = qml.math.toarray(res[i])
+
+    return res, jacs
+
+
+def vjp(
+    ans,
+    parameters,
+    tapes=None,
+    device=None,
+    execute_fn=None,
+    gradient_fn=None,
+    gradient_kwargs=None,
+    _n=1,
+    max_diff=2,
+):  # pylint: disable=dangerous-default-value,unused-argument
+    """Returns the vector-Jacobian product operator for a batch of quantum tapes.
+
+    Args:
+        ans (array): the result of the batch tape execution
+        parameters (list[list[Any]]): Nested list of the quantum tape parameters.
+            This argument should be generated from the provided list of tapes.
+        tapes (Sequence[.QuantumTape]): batch of tapes to execute
+        device (.Device): Device to use to execute the batch of tapes.
+            If the device does not provide a ``batch_execute`` method,
+            by default the tapes will be executed in serial.
+        execute_fn (callable): The execution function used to execute the tapes
+            during the forward pass. This function must return a tuple ``(results, jacobians)``.
+            If ``jacobians`` is an empty list, then ``gradient_fn`` is used to
+            compute the gradients during the backwards pass.
+        gradient_fn (callable): the gradient function to use to compute quantum gradients
+        gradient_kwargs (dict): dictionary of keyword arguments to pass when
+            determining the gradients of tapes
+        _n (int): a positive integer used to track nesting of derivatives, for example
+            if the nth-order derivative is requested.
+        max_diff (int): If ``gradient_fn`` is a gradient transform, this option specifies
+            the maximum number of derivatives to support. Increasing this value allows
+            for higher order derivatives to be extracted, at the cost of additional
+            (classical) computational overhead during the backwards pass.
+
+    Returns:
+        function: this function accepts the backpropagation
+        gradient output vector, and computes the vector-Jacobian product
+    """
+
+    def grad_fn(dy):
+        """Returns the vector-Jacobian product with given
+        parameter values and output gradient dy"""
+
+        dy = [qml.math.T(d) for d in dy[0]]
+        jacs = ans[1]
+
+        if jacs:
+            # Jacobians were computed on the forward pass (mode="forward")
+            # No additional quantum evaluations needed; simply compute the VJPs directly.
+            vjps = [qml.gradients.compute_vjp(d, jac) for d, jac in zip(dy, jacs)]
+
+        else:
+            # Need to compute the Jacobians on the backward pass (accumulation="backward")
+
+            if isinstance(gradient_fn, qml.gradients.gradient_transform):
+                # Gradient function is a gradient transform.
+
+                # Generate and execute the required gradient tapes
+                if _n == max_diff:
+                    with qml.tape.Unwrap(*tapes):
+                        vjp_tapes, processing_fn = qml.gradients.batch_vjp(
+                            tapes,
+                            dy,
+                            gradient_fn,
+                            reduction="append",
+                            gradient_kwargs=gradient_kwargs,
+                        )
+
+                        vjps = processing_fn(execute_fn(vjp_tapes)[0])
+
+                else:
+                    vjp_tapes, processing_fn = qml.gradients.batch_vjp(
+                        tapes, dy, gradient_fn, reduction="append", gradient_kwargs=gradient_kwargs
+                    )
+
+                    # This is where the magic happens. Note that we call ``execute``.
+                    # This recursion, coupled with the fact that the gradient transforms
+                    # are differentiable, allows for arbitrary order differentiation.
+                    vjps = processing_fn(
+                        execute(
+                            vjp_tapes,
+                            device,
+                            execute_fn,
+                            gradient_fn,
+                            gradient_kwargs,
+                            _n=_n + 1,
+                            max_diff=max_diff,
+                        )
+                    )
+
+            else:
+                # Gradient function is not a gradient transform
+                # (e.g., it might be a device method).
+                # Note that unlike the previous branch:
+                #
+                # - there is no recursion here
+                # - gradient_fn is not differentiable
+                #
+                # so we cannot support higher-order derivatives.
+                with qml.tape.Unwrap(*tapes):
+                    jacs = gradient_fn(tapes, **gradient_kwargs)
+
+                vjps = [qml.gradients.compute_vjp(d, jac) for d, jac in zip(dy, jacs)]
+
+        return_vjps = [
+            qml.math.to_numpy(v, max_depth=_n) if isinstance(v, ArrayBox) else v for v in vjps
+        ]
+        if device.capabilities().get("provides_jacobian", False):
+            # in the case where the device provides the jacobian,
+            # the output of grad_fn must be wrapped in a tuple in
+            # order to match the input parameters to _execute.
+            return (return_vjps,)
+        return return_vjps
+
+    return grad_fn
+
+
+autograd.extend.defvjp(_execute, vjp, argnums=[0])