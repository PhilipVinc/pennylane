# Copyright 2018-2021 Xanadu Quantum Technologies Inc.

# Licensed under the Apache License, Version 2.0 (the "License");
# you may not use this file except in compliance with the License.
# You may obtain a copy of the License at

#     http://www.apache.org/licenses/LICENSE-2.0

# Unless required by applicable law or agreed to in writing, software
# distributed under the License is distributed on an "AS IS" BASIS,
# WITHOUT WARRANTIES OR CONDITIONS OF ANY KIND, either express or implied.
# See the License for the specific language governing permissions and
# limitations under the License.
"""
This submodule contains the discrete-variable quantum operations that do
not depend on any parameters.
"""
# pylint:disable=abstract-method,arguments-differ,protected-access,invalid-overridden-method, no-member
import cmath
import warnings
import numpy as np
from scipy.linalg import block_diag

import pennylane as qml
from pennylane.operation import AnyWires, Observable, Operation
from pennylane.utils import pauli_eigs
from pennylane.wires import Wires

INV_SQRT2 = 1 / qml.math.sqrt(2)


class Hadamard(Observable, Operation):
    r"""Hadamard(wires)
    The Hadamard operator

    .. math:: H = \frac{1}{\sqrt{2}}\begin{bmatrix} 1 & 1\\ 1 & -1\end{bmatrix}.

    **Details:**

    * Number of wires: 1
    * Number of parameters: 0

    Args:
        wires (Sequence[int] or int): the wire the operation acts on
    """
    num_wires = 1
    """int: Number of wires that the operator acts on."""

    num_params = 0
    """int: Number of trainable parameters that the operator depends on."""

    def label(self, decimals=None, base_label=None, cache=None):
        return base_label or "H"

    @staticmethod
    def compute_matrix():  # pylint: disable=arguments-differ
        r"""Representation of the operator as a canonical matrix in the computational basis (static method).

        The canonical matrix is the textbook matrix representation that does not consider wires.
        Implicitly, this assumes that the wires of the operator correspond to the global wire order.

        .. seealso:: :meth:`~.Hadamard.matrix`

        Returns:
            ndarray: matrix

        **Example**

        >>> print(qml.Hadamard.compute_matrix())
        [[ 0.70710678  0.70710678]
         [ 0.70710678 -0.70710678]]
        """
        return np.array([[INV_SQRT2, INV_SQRT2], [INV_SQRT2, -INV_SQRT2]])

    @staticmethod
    def compute_eigvals():  # pylint: disable=arguments-differ
        r"""Eigenvalues of the operator in the computational basis (static method).

        If :attr:`diagonalizing_gates` are specified and implement a unitary :math:`U`,
        the operator can be reconstructed as

        .. math:: O = U \Sigma U^{\dagger},

        where :math:`\Sigma` is the diagonal matrix containing the eigenvalues.

        Otherwise, no particular order for the eigenvalues is guaranteed.

        .. seealso:: :meth:`~.Hadamard.eigvals`

        Returns:
            array: eigenvalues

        **Example**

        >>> print(qml.Hadamard.compute_eigvals())
        [ 1 -1]
        """
        return pauli_eigs(1)

    @staticmethod
    def compute_diagonalizing_gates(wires):
        r"""Sequence of gates that diagonalize the operator in the computational basis (static method).

        Given the eigendecomposition :math:`O = U \Sigma U^{\dagger}` where
        :math:`\Sigma` is a diagonal matrix containing the eigenvalues,
        the sequence of diagonalizing gates implements the unitary :math:`U`.

        The diagonalizing gates rotate the state into the eigenbasis
        of the operator.

        .. seealso:: :meth:`~.Hadamard.diagonalizing_gates`.

        Args:
            wires (Iterable[Any], Wires): wires that the operator acts on
        Returns:
            list[.Operator]: list of diagonalizing gates

        **Example**

        >>> print(qml.Hadamard.compute_diagonalizing_gates(wires=[0]))
        [RY(-0.7853981633974483, wires=[0])]
        """
        return [qml.RY(-np.pi / 4, wires=wires)]

    @staticmethod
    def compute_decomposition(wires):
        r"""Representation of the operator as a product of other operators (static method).

        .. math:: O = O_1 O_2 \dots O_n.

        .. seealso:: :meth:`~.Hadamard.decomposition`.

        Args:
            wires (Any, Wires): Wire that the operator acts on.

        Returns:
            list[Operator]: decomposition of the operator

        **Example:**

        >>> print(qml.Hadamard.compute_decomposition(0))
        [PhaseShift(1.5707963267948966, wires=[0]),
        RX(1.5707963267948966, wires=[0]),
        PhaseShift(1.5707963267948966, wires=[0])]

        """
        decomp_ops = [
            qml.PhaseShift(np.pi / 2, wires=wires),
            qml.RX(np.pi / 2, wires=wires),
            qml.PhaseShift(np.pi / 2, wires=wires),
        ]
        return decomp_ops

    def adjoint(self):
        return Hadamard(wires=self.wires)

    def single_qubit_rot_angles(self):
        # H = RZ(\pi) RY(\pi/2) RZ(0)
        return [np.pi, np.pi / 2, 0.0]

    def pow(self, z):
        return super().pow(z % 2)


class PauliX(Observable, Operation):
    r"""PauliX(wires)
    The Pauli X operator

    .. math:: \sigma_x = \begin{bmatrix} 0 & 1 \\ 1 & 0\end{bmatrix}.

    **Details:**

    * Number of wires: 1
    * Number of parameters: 0

    Args:
        wires (Sequence[int] or int): the wire the operation acts on
    """
    num_wires = 1
    """int: Number of wires that the operator acts on."""

    num_params = 0
    """int: Number of trainable parameters that the operator depends on."""

    basis = "X"

    def label(self, decimals=None, base_label=None, cache=None):
        return base_label or "X"

    @staticmethod
    def compute_matrix():  # pylint: disable=arguments-differ
        r"""Representation of the operator as a canonical matrix in the computational basis (static method).

        The canonical matrix is the textbook matrix representation that does not consider wires.
        Implicitly, this assumes that the wires of the operator correspond to the global wire order.

        .. seealso:: :meth:`~.PauliX.matrix`


        Returns:
            ndarray: matrix

        **Example**

        >>> print(qml.PauliX.compute_matrix())
        [[0 1]
         [1 0]]
        """
        return np.array([[0, 1], [1, 0]])

    @staticmethod
    def compute_eigvals():  # pylint: disable=arguments-differ
        r"""Eigenvalues of the operator in the computational basis (static method).

        If :attr:`diagonalizing_gates` are specified and implement a unitary :math:`U`,
        the operator can be reconstructed as

        .. math:: O = U \Sigma U^{\dagger},

        where :math:`\Sigma` is the diagonal matrix containing the eigenvalues.

        Otherwise, no particular order for the eigenvalues is guaranteed.

        .. seealso:: :meth:`~.PauliX.eigvals`

        Returns:
            array: eigenvalues

        **Example**

        >>> print(qml.PauliX.compute_eigvals())
        [ 1 -1]
        """
        return pauli_eigs(1)

    @staticmethod
    def compute_diagonalizing_gates(wires):
        r"""Sequence of gates that diagonalize the operator in the computational basis (static method).

        Given the eigendecomposition :math:`O = U \Sigma U^{\dagger}` where
        :math:`\Sigma` is a diagonal matrix containing the eigenvalues,
        the sequence of diagonalizing gates implements the unitary :math:`U`.

        The diagonalizing gates rotate the state into the eigenbasis
        of the operator.

        .. seealso:: :meth:`~.PauliX.diagonalizing_gates`.

        Args:
           wires (Iterable[Any], Wires): wires that the operator acts on
        Returns:
           list[.Operator]: list of diagonalizing gates

        **Example**

        >>> print(qml.PauliX.compute_diagonalizing_gates(wires=[0]))
        [Hadamard(wires=[0])]
        """
        return [Hadamard(wires=wires)]

    @staticmethod
    def compute_decomposition(wires):
        r"""Representation of the operator as a product of other operators (static method).

        .. math:: O = O_1 O_2 \dots O_n.


        .. seealso:: :meth:`~.PauliX.decomposition`.

        Args:
            wires (Any, Wires): Wire that the operator acts on.

        Returns:
            list[Operator]: decomposition into lower level operations

        **Example:**

        >>> print(qml.PauliX.compute_decomposition(0))
        [PhaseShift(1.5707963267948966, wires=[0]),
        RX(3.141592653589793, wires=[0]),
        PhaseShift(1.5707963267948966, wires=[0])]

        """
        decomp_ops = [
            qml.PhaseShift(np.pi / 2, wires=wires),
            qml.RX(np.pi, wires=wires),
            qml.PhaseShift(np.pi / 2, wires=wires),
        ]
        return decomp_ops

    def adjoint(self):
        return PauliX(wires=self.wires)

    def pow(self, z):
        z_mod2 = z % 2
        if abs(z_mod2 - 0.5) < 1e-6:
            return [SX(wires=self.wires)]
        return super().pow(z_mod2)

    def _controlled(self, wire):
        CNOT(wires=Wires(wire) + self.wires)

    def single_qubit_rot_angles(self):
        # X = RZ(-\pi/2) RY(\pi) RZ(\pi/2)
        return [np.pi / 2, np.pi, -np.pi / 2]


class PauliY(Observable, Operation):
    r"""PauliY(wires)
    The Pauli Y operator

    .. math:: \sigma_y = \begin{bmatrix} 0 & -i \\ i & 0\end{bmatrix}.

    **Details:**

    * Number of wires: 1
    * Number of parameters: 0

    Args:
        wires (Sequence[int] or int): the wire the operation acts on
    """
    num_wires = 1
    """int: Number of wires that the operator acts on."""

    num_params = 0
    """int: Number of trainable parameters that the operator depends on."""

    basis = "Y"

    def label(self, decimals=None, base_label=None, cache=None):
        return base_label or "Y"

    @staticmethod
    def compute_matrix():  # pylint: disable=arguments-differ
        r"""Representation of the operator as a canonical matrix in the computational basis (static method).

        The canonical matrix is the textbook matrix representation that does not consider wires.
        Implicitly, this assumes that the wires of the operator correspond to the global wire order.

        .. seealso:: :meth:`~.PauliY.matrix`

        Returns:
            ndarray: matrix

        **Example**

        >>> print(qml.PauliY.compute_matrix())
        [[ 0.+0.j -0.-1.j]
         [ 0.+1.j  0.+0.j]]
        """
        return np.array([[0, -1j], [1j, 0]])

    @staticmethod
    def compute_eigvals():  # pylint: disable=arguments-differ
        r"""Eigenvalues of the operator in the computational basis (static method).

        If :attr:`diagonalizing_gates` are specified and implement a unitary :math:`U`,
        the operator can be reconstructed as

        .. math:: O = U \Sigma U^{\dagger},

        where :math:`\Sigma` is the diagonal matrix containing the eigenvalues.

        Otherwise, no particular order for the eigenvalues is guaranteed.

        .. seealso:: :meth:`~.PauliY.eigvals`

        Returns:
            array: eigenvalues

        **Example**

        >>> print(qml.PauliY.compute_eigvals())
        [ 1 -1]
        """
        return pauli_eigs(1)

    @staticmethod
    def compute_diagonalizing_gates(wires):
        r"""Sequence of gates that diagonalize the operator in the computational basis (static method).

        Given the eigendecomposition :math:`O = U \Sigma U^{\dagger}` where
        :math:`\Sigma` is a diagonal matrix containing the eigenvalues,
        the sequence of diagonalizing gates implements the unitary :math:`U`.

        The diagonalizing gates rotate the state into the eigenbasis
        of the operator.

        .. seealso:: :meth:`~.PauliY.diagonalizing_gates`.

        Args:
            wires (Iterable[Any], Wires): wires that the operator acts on
        Returns:
            list[.Operator]: list of diagonalizing gates

        **Example**

        >>> print(qml.PauliY.compute_diagonalizing_gates(wires=[0]))
        [PauliZ(wires=[0]), S(wires=[0]), Hadamard(wires=[0])]
        """
        return [
            PauliZ(wires=wires),
            S(wires=wires),
            Hadamard(wires=wires),
        ]

    @staticmethod
    def compute_decomposition(wires):
        r"""Representation of the operator as a product of other operators (static method).

        .. math:: O = O_1 O_2 \dots O_n.

        .. seealso:: :meth:`~.PauliY.decomposition`.

        Args:
            wires (Any, Wires): Single wire that the operator acts on.

        Returns:
            list[Operator]: decomposition into lower level operations

        **Example:**

        >>> print(qml.PauliY.compute_decomposition(0))
        [PhaseShift(1.5707963267948966, wires=[0]),
        RY(3.141592653589793, wires=[0]),
        PhaseShift(1.5707963267948966, wires=[0])]

        """
        decomp_ops = [
            qml.PhaseShift(np.pi / 2, wires=wires),
            qml.RY(np.pi, wires=wires),
            qml.PhaseShift(np.pi / 2, wires=wires),
        ]
        return decomp_ops

    def adjoint(self):
        return PauliY(wires=self.wires)

    def pow(self, z):
        return super().pow(z % 2)

    def _controlled(self, wire):
        CY(wires=Wires(wire) + self.wires)

    def single_qubit_rot_angles(self):
        # Y = RZ(0) RY(\pi) RZ(0)
        return [0.0, np.pi, 0.0]


class PauliZ(Observable, Operation):
    r"""PauliZ(wires)
    The Pauli Z operator

    .. math:: \sigma_z = \begin{bmatrix} 1 & 0 \\ 0 & -1\end{bmatrix}.

    **Details:**

    * Number of wires: 1
    * Number of parameters: 0

    Args:
        wires (Sequence[int] or int): the wire the operation acts on
    """
    num_wires = 1
    num_params = 0
    """int: Number of trainable parameters that the operator depends on."""

    basis = "Z"

    def label(self, decimals=None, base_label=None, cache=None):
        return base_label or "Z"

    @staticmethod
    def compute_matrix():  # pylint: disable=arguments-differ
        r"""Representation of the operator as a canonical matrix in the computational basis (static method).

        The canonical matrix is the textbook matrix representation that does not consider wires.
        Implicitly, this assumes that the wires of the operator correspond to the global wire order.

        .. seealso:: :meth:`~.PauliZ.matrix`

        Returns:
            ndarray: matrix

        **Example**

        >>> print(qml.PauliZ.compute_matrix())
        [[ 1  0]
         [ 0 -1]]
        """
        return np.array([[1, 0], [0, -1]])

    @staticmethod
    def compute_eigvals():  # pylint: disable=arguments-differ
        r"""Eigenvalues of the operator in the computational basis (static method).

        If :attr:`diagonalizing_gates` are specified and implement a unitary :math:`U`,
        the operator can be reconstructed as

        .. math:: O = U \Sigma U^{\dagger},

        where :math:`\Sigma` is the diagonal matrix containing the eigenvalues.

        Otherwise, no particular order for the eigenvalues is guaranteed.

        .. seealso:: :meth:`~.PauliZ.eigvals`

        Returns:
            array: eigenvalues

        **Example**

        >>> print(qml.PauliZ.compute_eigvals())
        [ 1 -1]
        """
        return pauli_eigs(1)

    @staticmethod
    def compute_diagonalizing_gates(wires):  # pylint: disable=unused-argument
        r"""Sequence of gates that diagonalize the operator in the computational basis (static method).

        Given the eigendecomposition :math:`O = U \Sigma U^{\dagger}` where
        :math:`\Sigma` is a diagonal matrix containing the eigenvalues,
        the sequence of diagonalizing gates implements the unitary :math:`U`.

        The diagonalizing gates rotate the state into the eigenbasis
        of the operator.

        .. seealso:: :meth:`~.PauliZ.diagonalizing_gates`.

        Args:
            wires (Iterable[Any] or Wires): wires that the operator acts on

        Returns:
            list[.Operator]: list of diagonalizing gates

        **Example**

        >>> print(qml.PauliZ.compute_diagonalizing_gates(wires=[0]))
        []
        """
        return []

    @staticmethod
    def compute_decomposition(wires):
        r"""Representation of the operator as a product of other operators (static method).

        .. math:: O = O_1 O_2 \dots O_n.

        .. seealso:: :meth:`~.PauliZ.decomposition`.

        Args:
            wires (Any, Wires): Single wire that the operator acts on.

        Returns:
            list[Operator]: decomposition into lower level operations

        **Example:**

        >>> print(qml.PauliZ.compute_decomposition(0))
        [PhaseShift(3.141592653589793, wires=[0])]

        """
        return [qml.PhaseShift(np.pi, wires=wires)]

    def adjoint(self):
        return PauliZ(wires=self.wires)

    def pow(self, z):
        z_mod2 = z % 2
        if z_mod2 == 0:
            return []
        if z_mod2 == 1:
            return [self.__copy__()]

        if abs(z_mod2 - 0.5) < 1e-6:
            return [S(wires=self.wires)]
        if abs(z_mod2 - 0.25) < 1e-6:
            return [T(wires=self.wires)]

        return [qml.PhaseShift(np.pi * z_mod2, wires=self.wires)]

    def _controlled(self, wire):
        CZ(wires=Wires(wire) + self.wires)

    def single_qubit_rot_angles(self):
        # Z = RZ(\pi) RY(0) RZ(0)
        return [np.pi, 0.0, 0.0]


class S(Operation):
    r"""S(wires)
    The single-qubit phase gate

    .. math:: S = \begin{bmatrix}
                1 & 0 \\
                0 & i
            \end{bmatrix}.

    **Details:**

    * Number of wires: 1
    * Number of parameters: 0

    Args:
        wires (Sequence[int] or int): the wire the operation acts on
    """
    num_wires = 1
    num_params = 0
    """int: Number of trainable parameters that the operator depends on."""

    basis = "Z"

    @staticmethod
    def compute_matrix():  # pylint: disable=arguments-differ
        r"""Representation of the operator as a canonical matrix in the computational basis (static method).

        The canonical matrix is the textbook matrix representation that does not consider wires.
        Implicitly, this assumes that the wires of the operator correspond to the global wire order.

        .. seealso:: :meth:`~.S.matrix`

        Returns:
            ndarray: matrix

        **Example**

        >>> print(qml.S.compute_matrix())
        [[1.+0.j 0.+0.j]
         [0.+0.j 0.+1.j]]
        """
        return np.array([[1, 0], [0, 1j]])

    @staticmethod
    def compute_eigvals():  # pylint: disable=arguments-differ
        r"""Eigenvalues of the operator in the computational basis (static method).

        If :attr:`diagonalizing_gates` are specified and implement a unitary :math:`U`,
        the operator can be reconstructed as

        .. math:: O = U \Sigma U^{\dagger},

        where :math:`\Sigma` is the diagonal matrix containing the eigenvalues.

        Otherwise, no particular order for the eigenvalues is guaranteed.

        .. seealso:: :meth:`~.S.eigvals`

        Returns:
            array: eigenvalues

        **Example**

        >>> print(qml.S.compute_eigvals())
        [1.+0.j 0.+1.j]
        """
        return np.array([1, 1j])

    @staticmethod
    def compute_decomposition(wires):
        r"""Representation of the operator as a product of other operators (static method).

        .. math:: O = O_1 O_2 \dots O_n.


        .. seealso:: :meth:`~.S.decomposition`.

        Args:
            wires (Any, Wires): Single wire that the operator acts on.

        Returns:
            list[Operator]: decomposition into lower level operations

        **Example:**

        >>> print(qml.S.compute_decomposition(0))
        [PhaseShift(1.5707963267948966, wires=[0])]

        """
        return [qml.PhaseShift(np.pi / 2, wires=wires)]

<<<<<<< HEAD
=======
    def adjoint(self):
        op = S(wires=self.wires)
        op.inverse = not self.inverse
        return op

    def pow(self, z):
        z_mod4 = z % 4
        pow_map = {
            0: lambda op: [],
            0.5: lambda op: [T(wires=op.wires)],
            1: lambda op: [op.__copy__()],
            2: lambda op: [PauliZ(wires=op.wires)],
        }
        return pow_map.get(z_mod4, lambda op: [qml.PhaseShift(np.pi * z_mod4 / 2, wires=op.wires)])(
            self
        )

>>>>>>> 6892a0c9
    def single_qubit_rot_angles(self):
        # S = RZ(\pi/2) RY(0) RZ(0)
        return [np.pi / 2, 0.0, 0.0]


class T(Operation):
    r"""T(wires)
    The single-qubit T gate

    .. math:: T = \begin{bmatrix}
                1 & 0 \\
                0 & e^{\frac{i\pi}{4}}
            \end{bmatrix}.

    **Details:**

    * Number of wires: 1
    * Number of parameters: 0

    Args:
        wires (Sequence[int] or int): the wire the operation acts on
    """
    num_wires = 1
    num_params = 0
    """int: Number of trainable parameters that the operator depends on."""

    basis = "Z"

    @staticmethod
    def compute_matrix():  # pylint: disable=arguments-differ
        r"""Representation of the operator as a canonical matrix in the computational basis (static method).

        The canonical matrix is the textbook matrix representation that does not consider wires.
        Implicitly, this assumes that the wires of the operator correspond to the global wire order.

        .. seealso:: :meth:`~.T.matrix`

        Returns:
            ndarray: matrix

        **Example**

        >>> print(qml.T.compute_matrix())
        [[1.+0.j         0.        +0.j        ]
         [0.+0.j         0.70710678+0.70710678j]]
        """
        return np.array([[1, 0], [0, cmath.exp(1j * np.pi / 4)]])

    @staticmethod
    def compute_eigvals():  # pylint: disable=arguments-differ
        r"""Eigenvalues of the operator in the computational basis (static method).

        If :attr:`diagonalizing_gates` are specified and implement a unitary :math:`U`,
        the operator can be reconstructed as

        .. math:: O = U \Sigma U^{\dagger},

        where :math:`\Sigma` is the diagonal matrix containing the eigenvalues.

        Otherwise, no particular order for the eigenvalues is guaranteed.

        .. seealso:: :meth:`~.T.eigvals`

        Returns:
            array: eigenvalues

        **Example**

        >>> print(qml.T.compute_eigvals())
        [1.+0.j 0.70710678+0.70710678j]
        """
        return np.array([1, cmath.exp(1j * np.pi / 4)])

    @staticmethod
    def compute_decomposition(wires):
        r"""Representation of the operator as a product of other operators (static method).

        .. math:: O = O_1 O_2 \dots O_n.


        .. seealso:: :meth:`~.T.decomposition`.

        Args:
            wires (Any, Wires): Single wire that the operator acts on.

        Returns:
            list[Operator]: decomposition into lower level operations

        **Example:**

        >>> print(qml.T.compute_decomposition(0))
        [PhaseShift(0.7853981633974483, wires=[0])]

        """
        return [qml.PhaseShift(np.pi / 4, wires=wires)]

<<<<<<< HEAD
=======
    def pow(self, z):
        z_mod8 = z % 8
        pow_map = {
            0: lambda op: [],
            1: lambda op: [op.__copy__()],
            2: lambda op: [S(wires=op.wires)],
            4: lambda op: [PauliZ(wires=op.wires)],
        }
        return pow_map.get(z_mod8, lambda op: [qml.PhaseShift(np.pi * z_mod8 / 4, wires=op.wires)])(
            self
        )

    def adjoint(self):
        op = T(wires=self.wires)
        op.inverse = not self.inverse
        return op

>>>>>>> 6892a0c9
    def single_qubit_rot_angles(self):
        # T = RZ(\pi/4) RY(0) RZ(0)
        return [np.pi / 4, 0.0, 0.0]


class SX(Operation):
    r"""SX(wires)
    The single-qubit Square-Root X operator.

    .. math:: SX = \sqrt{X} = \frac{1}{2} \begin{bmatrix}
            1+i &   1-i \\
            1-i &   1+i \\
        \end{bmatrix}.

    **Details:**

    * Number of wires: 1
    * Number of parameters: 0

    Args:
        wires (Sequence[int] or int): the wire the operation acts on
    """
    num_wires = 1
    num_params = 0
    """int: Number of trainable parameters that the operator depends on."""

    basis = "X"

    @staticmethod
    def compute_matrix():  # pylint: disable=arguments-differ
        r"""Representation of the operator as a canonical matrix in the computational basis (static method).

        The canonical matrix is the textbook matrix representation that does not consider wires.
        Implicitly, this assumes that the wires of the operator correspond to the global wire order.

        .. seealso:: :meth:`~.SX.matrix`

        Returns:
            ndarray: matrix

        **Example**

        >>> print(qml.SX.compute_matrix())
        [[0.5+0.5j 0.5-0.5j]
         [0.5-0.5j 0.5+0.5j]]
        """
        return 0.5 * np.array([[1 + 1j, 1 - 1j], [1 - 1j, 1 + 1j]])

    @staticmethod
    def compute_eigvals():  # pylint: disable=arguments-differ
        r"""Eigenvalues of the operator in the computational basis (static method).

        If :attr:`diagonalizing_gates` are specified and implement a unitary :math:`U`,
        the operator can be reconstructed as

        .. math:: O = U \Sigma U^{\dagger},

        where :math:`\Sigma` is the diagonal matrix containing the eigenvalues.

        Otherwise, no particular order for the eigenvalues is guaranteed.

        .. seealso:: :meth:`~.SX.eigvals`


        Returns:
            array: eigenvalues

        **Example**

        >>> print(qml.SX.compute_eigvals())
        [1.+0.j 0.+1.j]
        """
        return np.array([1, 1j])

    @staticmethod
    def compute_decomposition(wires):
        r"""Representation of the operator as a product of other operators (static method).

        .. math:: O = O_1 O_2 \dots O_n.


        .. seealso:: :meth:`~.SX.decomposition`.

        Args:
            wires (Any, Wires): Single wire that the operator acts on.

        Returns:
            list[Operator]: decomposition into lower level operations

        **Example:**

        >>> print(qml.SX.compute_decomposition(0))
        [RZ(1.5707963267948966, wires=[0]),
        RY(1.5707963267948966, wires=[0]),
        RZ(-3.141592653589793, wires=[0]),
        PhaseShift(1.5707963267948966, wires=[0])]

        """
        decomp_ops = [
            qml.RZ(np.pi / 2, wires=wires),
            qml.RY(np.pi / 2, wires=wires),
            qml.RZ(-np.pi, wires=wires),
            qml.PhaseShift(np.pi / 2, wires=wires),
        ]
        return decomp_ops

<<<<<<< HEAD
=======
    def pow(self, z):
        z_mod4 = z % 4
        if z_mod4 == 2:
            return [PauliX(wires=self.wires)]
        return super().pow(z_mod4)

    def adjoint(self):
        op = SX(wires=self.wires)
        op.inverse = not self.inverse
        return op

>>>>>>> 6892a0c9
    def single_qubit_rot_angles(self):
        # SX = RZ(-\pi/2) RY(\pi/2) RZ(\pi/2)
        return [np.pi / 2, np.pi / 2, -np.pi / 2]


class CNOT(Operation):
    r"""CNOT(wires)
    The controlled-NOT operator

    .. math:: CNOT = \begin{bmatrix}
            1 & 0 & 0 & 0 \\
            0 & 1 & 0 & 0\\
            0 & 0 & 0 & 1\\
            0 & 0 & 1 & 0
        \end{bmatrix}.

    .. note:: The first wire provided corresponds to the **control qubit**.

    **Details:**

    * Number of wires: 2
    * Number of parameters: 0

    Args:
        wires (Sequence[int]): the wires the operation acts on
    """
    num_wires = 2
    num_params = 0
    """int: Number of trainable parameters that the operator depends on."""

    basis = "X"

    def label(self, decimals=None, base_label=None, cache=None):
        return base_label or "X"

    @staticmethod
    def compute_matrix():  # pylint: disable=arguments-differ
        r"""Representation of the operator as a canonical matrix in the computational basis (static method).

        The canonical matrix is the textbook matrix representation that does not consider wires.
        Implicitly, this assumes that the wires of the operator correspond to the global wire order.

        .. seealso:: :meth:`~.CNOT.matrix`


        Returns:
            ndarray: matrix

        **Example**

        >>> print(qml.CNOT.compute_matrix())
        [[1 0 0 0]
         [0 1 0 0]
         [0 0 0 1]
         [0 0 1 0]]
        """
        return np.array([[1, 0, 0, 0], [0, 1, 0, 0], [0, 0, 0, 1], [0, 0, 1, 0]])

    def adjoint(self):
        return CNOT(wires=self.wires)

    def pow(self, z):
        return super().pow(z % 2)

    def _controlled(self, wire):
        Toffoli(wires=Wires(wire) + self.wires)

    @property
    def control_wires(self):
        return Wires(self.wires[0])


class CZ(Operation):
    r"""CZ(wires)
    The controlled-Z operator

    .. math:: CZ = \begin{bmatrix}
            1 & 0 & 0 & 0 \\
            0 & 1 & 0 & 0\\
            0 & 0 & 1 & 0\\
            0 & 0 & 0 & -1
        \end{bmatrix}.

    .. note:: The first wire provided corresponds to the **control qubit**.

    **Details:**

    * Number of wires: 2
    * Number of parameters: 0

    Args:
        wires (Sequence[int]): the wires the operation acts on
    """
    num_wires = 2
    num_params = 0
    """int: Number of trainable parameters that the operator depends on."""

    basis = "Z"

    def label(self, decimals=None, base_label=None, cache=None):
        return base_label or "Z"

    @staticmethod
    def compute_matrix():  # pylint: disable=arguments-differ
        r"""Representation of the operator as a canonical matrix in the computational basis (static method).

        The canonical matrix is the textbook matrix representation that does not consider wires.
        Implicitly, this assumes that the wires of the operator correspond to the global wire order.

        .. seealso:: :meth:`~.CZ.matrix`

        Returns:
            ndarray: matrix

        **Example**

        >>> print(qml.CZ.compute_matrix())
        [[ 1  0  0  0]
         [ 0  1  0  0]
         [ 0  0  1  0]
         [ 0  0  0 -1]]
        """
        return np.array([[1, 0, 0, 0], [0, 1, 0, 0], [0, 0, 1, 0], [0, 0, 0, -1]])

    @staticmethod
    def compute_eigvals():  # pylint: disable=arguments-differ
        r"""Eigenvalues of the operator in the computational basis (static method).

        If :attr:`diagonalizing_gates` are specified and implement a unitary :math:`U`,
        the operator can be reconstructed as

        .. math:: O = U \Sigma U^{\dagger},

        where :math:`\Sigma` is the diagonal matrix containing the eigenvalues.

        Otherwise, no particular order for the eigenvalues is guaranteed.

        .. seealso:: :meth:`~.CZ.eigvals`


        Returns:
            array: eigenvalues

        **Example**

        >>> print(qml.CZ.compute_eigvals())
        [1, 1, 1, -1]
        """
        return np.array([1, 1, 1, -1])

    def adjoint(self):
        return CZ(wires=self.wires)

    def pow(self, z):
        return super().pow(z % 2)

    @property
    def control_wires(self):
        return Wires(self.wires[0])


class CY(Operation):
    r"""CY(wires)
    The controlled-Y operator

    .. math:: CY = \begin{bmatrix}
            1 & 0 & 0 & 0 \\
            0 & 1 & 0 & 0\\
            0 & 0 & 0 & -i\\
            0 & 0 & i & 0
        \end{bmatrix}.

    .. note:: The first wire provided corresponds to the **control qubit**.

    **Details:**

    * Number of wires: 2
    * Number of parameters: 0

    Args:
        wires (Sequence[int]): the wires the operation acts on
    """
    num_wires = 2
    num_params = 0
    """int: Number of trainable parameters that the operator depends on."""

    basis = "Y"

    def label(self, decimals=None, base_label=None, cache=None):
        return base_label or "Y"

    @staticmethod
    def compute_matrix():  # pylint: disable=arguments-differ
        r"""Representation of the operator as a canonical matrix in the computational basis (static method).

        The canonical matrix is the textbook matrix representation that does not consider wires.
        Implicitly, this assumes that the wires of the operator correspond to the global wire order.

        .. seealso:: :meth:`~.CY.matrix`


        Returns:
            ndarray: matrix

        **Example**

        >>> print(qml.CY.compute_matrix())
        [[ 1.+0.j  0.+0.j  0.+0.j  0.+0.j]
         [ 0.+0.j  1.+0.j  0.+0.j  0.+0.j]
         [ 0.+0.j  0.+0.j  0.+0.j -0.-1.j]
         [ 0.+0.j  0.+0.j  0.+1.j  0.+0.j]]
        """
        return np.array(
            [
                [1, 0, 0, 0],
                [0, 1, 0, 0],
                [0, 0, 0, -1j],
                [0, 0, 1j, 0],
            ]
        )

    @staticmethod
    def compute_decomposition(wires):
        r"""Representation of the operator as a product of other operators (static method).


        .. math:: O = O_1 O_2 \dots O_n.


        .. seealso:: :meth:`~.CY.decomposition`.

        Args:
            wires (Iterable, Wires): wires that the operator acts on

        Returns:
            list[Operator]: decomposition into lower level operations

        **Example:**

        >>> print(qml.CY.compute_decomposition(0))
        [CRY(3.141592653589793, wires=[0, 1]), S(wires=[0])]

        """
        return [qml.CRY(np.pi, wires=wires), S(wires=wires[0])]

    def adjoint(self):
        return CY(wires=self.wires)

    def pow(self, z):
        return super().pow(z % 2)

    @property
    def control_wires(self):
        return Wires(self.wires[0])


class SWAP(Operation):
    r"""SWAP(wires)
    The swap operator

    .. math:: SWAP = \begin{bmatrix}
            1 & 0 & 0 & 0 \\
            0 & 0 & 1 & 0\\
            0 & 1 & 0 & 0\\
            0 & 0 & 0 & 1
        \end{bmatrix}.

    **Details:**

    * Number of wires: 2
    * Number of parameters: 0

    Args:
        wires (Sequence[int]): the wires the operation acts on
    """
    num_wires = 2
    num_params = 0
    """int: Number of trainable parameters that the operator depends on."""

    @staticmethod
    def compute_matrix():  # pylint: disable=arguments-differ
        r"""Representation of the operator as a canonical matrix in the computational basis (static method).

        The canonical matrix is the textbook matrix representation that does not consider wires.
        Implicitly, this assumes that the wires of the operator correspond to the global wire order.

        .. seealso:: :meth:`~.SWAP.matrix`

        Returns:
            ndarray: matrix

        **Example**

        >>> print(qml.SWAP.compute_matrix())
        [[1 0 0 0]
         [0 0 1 0]
         [0 1 0 0]
         [0 0 0 1]]
        """
        return np.array([[1, 0, 0, 0], [0, 0, 1, 0], [0, 1, 0, 0], [0, 0, 0, 1]])

    @staticmethod
    def compute_decomposition(wires):
        r"""Representation of the operator as a product of other operators (static method).

        .. math:: O = O_1 O_2 \dots O_n.


        .. seealso:: :meth:`~.SWAP.decomposition`.

        Args:
            wires (Iterable, Wires): wires that the operator acts on

        Returns:
            list[Operator]: decomposition into lower level operations

        **Example:**

        >>> print(qml.SWAP.compute_decomposition((0,1)))
        [CNOT(wires=[0, 1]), CNOT(wires=[1, 0]), CNOT(wires=[0, 1])]

        """
        decomp_ops = [
            qml.CNOT(wires=[wires[0], wires[1]]),
            qml.CNOT(wires=[wires[1], wires[0]]),
            qml.CNOT(wires=[wires[0], wires[1]]),
        ]
        return decomp_ops

    def pow(self, z):
        return super().pow(z % 2)

    def adjoint(self):
        return SWAP(wires=self.wires)

    def _controlled(self, wire):
        CSWAP(wires=wire + self.wires)


class ISWAP(Operation):
    r"""ISWAP(wires)
    The i-swap operator

    .. math:: ISWAP = \begin{bmatrix}
            1 & 0 & 0 & 0 \\
            0 & 0 & i & 0\\
            0 & i & 0 & 0\\
            0 & 0 & 0 & 1
        \end{bmatrix}.

    **Details:**

    * Number of wires: 2
    * Number of parameters: 0

    Args:
        wires (Sequence[int]): the wires the operation acts on
    """
    num_wires = 2
    num_params = 0
    """int: Number of trainable parameters that the operator depends on."""

    @staticmethod
    def compute_matrix():  # pylint: disable=arguments-differ
        r"""Representation of the operator as a canonical matrix in the computational basis (static method).

        The canonical matrix is the textbook matrix representation that does not consider wires.
        Implicitly, this assumes that the wires of the operator correspond to the global wire order.

        .. seealso:: :meth:`~.ISWAP.matrix`

        Returns:
            ndarray: matrix

        **Example**

        >>> print(qml.ISWAP.compute_matrix())
        [[1.+0.j 0.+0.j 0.+0.j 0.+0.j]
         [0.+0.j 0.+0.j 0.+1.j 0.+0.j]
         [0.+0.j 0.+1.j 0.+0.j 0.+0.j]
         [0.+0.j 0.+0.j 0.+0.j 1.+0.j]]
        """
        return np.array([[1, 0, 0, 0], [0, 0, 1j, 0], [0, 1j, 0, 0], [0, 0, 0, 1]])

    @staticmethod
    def compute_eigvals():  # pylint: disable=arguments-differ
        r"""Eigenvalues of the operator in the computational basis (static method).

        If :attr:`diagonalizing_gates` are specified and implement a unitary :math:`U`,
        the operator can be reconstructed as

        .. math:: O = U \Sigma U^{\dagger},

        where :math:`\Sigma` is the diagonal matrix containing the eigenvalues.

        Otherwise, no particular order for the eigenvalues is guaranteed.

        .. seealso:: :meth:`~.ISWAP.eigvals`


        Returns:
            array: eigenvalues

        **Example**

        >>> print(qml.ISWAP.compute_eigvals())
        [1j, -1j, 1, 1]
        """
        return np.array([1j, -1j, 1, 1])

    @staticmethod
    def compute_decomposition(wires):
        r"""Representation of the operator as a product of other operators (static method).

        .. math:: O = O_1 O_2 \dots O_n.


        .. seealso:: :meth:`~.ISWAP.decomposition`.

        Args:
            wires (Iterable, Wires): wires that the operator acts on

        Returns:
            list[Operator]: decomposition into lower level operations

        **Example:**

        >>> print(qml.ISWAP.compute_decomposition((0,1)))
        [S(wires=[0]),
        S(wires=[1]),
        Hadamard(wires=[0]),
        CNOT(wires=[0, 1]),
        CNOT(wires=[1, 0]),
        Hadamard(wires=[1])]

        """
        decomp_ops = [
            S(wires=wires[0]),
            S(wires=wires[1]),
            Hadamard(wires=wires[0]),
            CNOT(wires=[wires[0], wires[1]]),
            CNOT(wires=[wires[1], wires[0]]),
            Hadamard(wires=wires[1]),
        ]
        return decomp_ops

    def adjoint(self):
        op = ISWAP(wires=self.wires)
        op.inverse = not self.inverse
        return op

    def pow(self, z):
        z_mod2 = z % 2
        if abs(z_mod2 - 0.5) < 1e-6:
            return [SISWAP(wires=self.wires)]
        return super().pow(z_mod2)


class SISWAP(Operation):
    r"""SISWAP(wires)
    The square root of i-swap operator. Can also be accessed as ``qml.SQISW``

    .. math:: SISWAP = \begin{bmatrix}
            1 & 0 & 0 & 0 \\
            0 & 1/ \sqrt{2} & i/\sqrt{2} & 0\\
            0 & i/ \sqrt{2} & 1/ \sqrt{2} & 0\\
            0 & 0 & 0 & 1
        \end{bmatrix}.

    **Details:**

    * Number of wires: 2
    * Number of parameters: 0

    Args:
        wires (Sequence[int]): the wires the operation acts on
    """
    num_wires = 2
    num_params = 0
    """int: Number of trainable parameters that the operator depends on."""

    @staticmethod
    def compute_matrix():  # pylint: disable=arguments-differ
        r"""Representation of the operator as a canonical matrix in the computational basis (static method).

        The canonical matrix is the textbook matrix representation that does not consider wires.
        Implicitly, this assumes that the wires of the operator correspond to the global wire order.

        .. seealso:: :meth:`~.SISWAP.matrix`


        Returns:
            ndarray: matrix

        **Example**

        >>> print(qml.SISWAP.compute_matrix())
        [[1.+0.j          0.+0.j          0.+0.j  0.+0.j]
         [0.+0.j  0.70710678+0.j  0.+0.70710678j  0.+0.j]
         [0.+0.j  0.+0.70710678j  0.70710678+0.j  0.+0.j]
         [0.+0.j          0.+0.j          0.+0.j  1.+0.j]]
        """
        return np.array(
            [
                [1, 0, 0, 0],
                [0, INV_SQRT2, INV_SQRT2 * 1j, 0],
                [0, INV_SQRT2 * 1j, INV_SQRT2, 0],
                [0, 0, 0, 1],
            ]
        )

    @staticmethod
    def compute_eigvals():  # pylint: disable=arguments-differ
        r"""Eigenvalues of the operator in the computational basis (static method).

        If :attr:`diagonalizing_gates` are specified and implement a unitary :math:`U`,
        the operator can be reconstructed as

        .. math:: O = U \Sigma U^{\dagger},

        where :math:`\Sigma` is the diagonal matrix containing the eigenvalues.

        Otherwise, no particular order for the eigenvalues is guaranteed.

        .. seealso:: :meth:`~.SISWAP.eigvals`


        Returns:
            array: eigenvalues

        **Example**

        >>> print(qml.SISWAP.compute_eigvals())
        [0.70710678+0.70710678j 0.70710678-0.70710678j 1.+0.j 1.+0.j]
        """
        return np.array([INV_SQRT2 * (1 + 1j), INV_SQRT2 * (1 - 1j), 1, 1])

    @staticmethod
    def compute_decomposition(wires):
        r"""Representation of the operator as a product of other operators (static method).

        .. math:: O = O_1 O_2 \dots O_n.


        .. seealso:: :meth:`~.SISWAP.decomposition`.

        Args:
            wires (Iterable, Wires): wires that the operator acts on

        Returns:
            list[Operator]: decomposition into lower level operations

        **Example:**

        >>> print(qml.SISWAP.compute_decomposition((0,1)))
        [SX(wires=[0]),
        RZ(1.5707963267948966, wires=[0]),
        CNOT(wires=[0, 1]),
        SX(wires=[0]),
        RZ(5.497787143782138, wires=[0]),
        SX(wires=[0]),
        RZ(1.5707963267948966, wires=[0]),
        SX(wires=[1]),
        RZ(5.497787143782138, wires=[1]),
        CNOT(wires=[0, 1]),
        SX(wires=[0]),
        SX(wires=[1])]

        """
        decomp_ops = [
            SX(wires=wires[0]),
            qml.RZ(np.pi / 2, wires=wires[0]),
            CNOT(wires=[wires[0], wires[1]]),
            SX(wires=wires[0]),
            qml.RZ(7 * np.pi / 4, wires=wires[0]),
            SX(wires=wires[0]),
            qml.RZ(np.pi / 2, wires=wires[0]),
            SX(wires=wires[1]),
            qml.RZ(7 * np.pi / 4, wires=wires[1]),
            CNOT(wires=[wires[0], wires[1]]),
            SX(wires=wires[0]),
            SX(wires=wires[1]),
        ]
        return decomp_ops

<<<<<<< HEAD
=======
    def pow(self, z):
        z_mod4 = z % 4
        return [ISWAP(wires=self.wires)] if z_mod4 == 2 else super().pow(z_mod4)

    def adjoint(self):
        op = SISWAP(wires=self.wires)
        op.inverse = not self.inverse
        return op

>>>>>>> 6892a0c9

SQISW = SISWAP


class CSWAP(Operation):
    r"""CSWAP(wires)
    The controlled-swap operator

    .. math:: CSWAP = \begin{bmatrix}
            1 & 0 & 0 & 0 & 0 & 0 & 0 & 0 \\
            0 & 1 & 0 & 0 & 0 & 0 & 0 & 0 \\
            0 & 0 & 1 & 0 & 0 & 0 & 0 & 0 \\
            0 & 0 & 0 & 1 & 0 & 0 & 0 & 0 \\
            0 & 0 & 0 & 0 & 1 & 0 & 0 & 0 \\
            0 & 0 & 0 & 0 & 0 & 0 & 1 & 0 \\
            0 & 0 & 0 & 0 & 0 & 1 & 0 & 0 \\
            0 & 0 & 0 & 0 & 0 & 0 & 0 & 1
        \end{bmatrix}.

    .. note:: The first wire provided corresponds to the **control qubit**.

    **Details:**

    * Number of wires: 3
    * Number of parameters: 0

    Args:
        wires (Sequence[int]): the wires the operation acts on
    """
    is_self_inverse = True
    num_wires = 3
    num_params = 0
    """int: Number of trainable parameters that the operator depends on."""

    def label(self, decimals=None, base_label=None, cache=None):
        return base_label or "SWAP"

    @staticmethod
    def compute_matrix():  # pylint: disable=arguments-differ
        r"""Representation of the operator as a canonical matrix in the computational basis (static method).

        The canonical matrix is the textbook matrix representation that does not consider wires.
        Implicitly, this assumes that the wires of the operator correspond to the global wire order.

        .. seealso:: :meth:`~.CSWAP.matrix`

        Returns:
            ndarray: matrix

        **Example**

        >>> print(qml.CSWAP.compute_matrix())
        [[1 0 0 0 0 0 0 0]
         [0 1 0 0 0 0 0 0]
         [0 0 1 0 0 0 0 0]
         [0 0 0 1 0 0 0 0]
         [0 0 0 0 1 0 0 0]
         [0 0 0 0 0 0 1 0]
         [0 0 0 0 0 1 0 0]
         [0 0 0 0 0 0 0 1]]
        """
        return np.array(
            [
                [1, 0, 0, 0, 0, 0, 0, 0],
                [0, 1, 0, 0, 0, 0, 0, 0],
                [0, 0, 1, 0, 0, 0, 0, 0],
                [0, 0, 0, 1, 0, 0, 0, 0],
                [0, 0, 0, 0, 1, 0, 0, 0],
                [0, 0, 0, 0, 0, 0, 1, 0],
                [0, 0, 0, 0, 0, 1, 0, 0],
                [0, 0, 0, 0, 0, 0, 0, 1],
            ]
        )

    @staticmethod
    def compute_decomposition(wires):
        r"""Representation of the operator as a product of other operators (static method).

        .. math:: O = O_1 O_2 \dots O_n.


        .. seealso:: :meth:`~.CSWAP.decomposition`.

        Args:
            wires (Iterable, Wires): wires that the operator acts on

        Returns:
            list[Operator]: decomposition into lower level operations

        **Example:**

        >>> print(qml.CSWAP.compute_decomposition((0,1,2)))
        [Toffoli(wires=[0, 2, 1]), Toffoli(wires=[0, 1, 2]), Toffoli(wires=[0, 2, 1])]

        """
        decomp_ops = [
            qml.Toffoli(wires=[wires[0], wires[2], wires[1]]),
            qml.Toffoli(wires=[wires[0], wires[1], wires[2]]),
            qml.Toffoli(wires=[wires[0], wires[2], wires[1]]),
        ]
        return decomp_ops

    def pow(self, z):
        return super().pow(z % 2)

    def adjoint(self):
        return CSWAP(wires=self.wires)

    @property
    def control_wires(self):
        return Wires(self.wires[0])


class Toffoli(Operation):
    r"""Toffoli(wires)
    Toffoli (controlled-controlled-X) gate.

    .. math::

        Toffoli =
        \begin{pmatrix}
        1 & 0 & 0 & 0 & 0 & 0 & 0 & 0\\
        0 & 1 & 0 & 0 & 0 & 0 & 0 & 0\\
        0 & 0 & 1 & 0 & 0 & 0 & 0 & 0\\
        0 & 0 & 0 & 1 & 0 & 0 & 0 & 0\\
        0 & 0 & 0 & 0 & 1 & 0 & 0 & 0\\
        0 & 0 & 0 & 0 & 0 & 1 & 0 & 0\\
        0 & 0 & 0 & 0 & 0 & 0 & 0 & 1\\
        0 & 0 & 0 & 0 & 0 & 0 & 1 & 0
        \end{pmatrix}

    **Details:**

    * Number of wires: 3
    * Number of parameters: 0

    Args:
        wires (Sequence[int]): the subsystem the gate acts on
    """
    num_wires = 3
    num_params = 0
    """int: Number of trainable parameters that the operator depends on."""

    basis = "X"

    def label(self, decimals=None, base_label=None, cache=None):
        return base_label or "X"

    @staticmethod
    def compute_matrix():  # pylint: disable=arguments-differ
        r"""Representation of the operator as a canonical matrix in the computational basis (static method).

        The canonical matrix is the textbook matrix representation that does not consider wires.
        Implicitly, this assumes that the wires of the operator correspond to the global wire order.

        .. seealso:: :meth:`~.Toffoli.matrix`


        Returns:
            ndarray: matrix

        **Example**

        >>> print(qml.Toffoli.compute_matrix())
        [[1 0 0 0 0 0 0 0]
         [0 1 0 0 0 0 0 0]
         [0 0 1 0 0 0 0 0]
         [0 0 0 1 0 0 0 0]
         [0 0 0 0 1 0 0 0]
         [0 0 0 0 0 1 0 0]
         [0 0 0 0 0 0 0 1]
         [0 0 0 0 0 0 1 0]]
        """
        return np.array(
            [
                [1, 0, 0, 0, 0, 0, 0, 0],
                [0, 1, 0, 0, 0, 0, 0, 0],
                [0, 0, 1, 0, 0, 0, 0, 0],
                [0, 0, 0, 1, 0, 0, 0, 0],
                [0, 0, 0, 0, 1, 0, 0, 0],
                [0, 0, 0, 0, 0, 1, 0, 0],
                [0, 0, 0, 0, 0, 0, 0, 1],
                [0, 0, 0, 0, 0, 0, 1, 0],
            ]
        )

    @staticmethod
    def compute_decomposition(wires):
        r"""Representation of the operator as a product of other operators (static method).

        .. math:: O = O_1 O_2 \dots O_n.


        .. seealso:: :meth:`~.Toffoli.decomposition`.

        Args:
            wires (Iterable, Wires): wires that the operator acts on

        Returns:
            list[Operator]: decomposition into lower level operations

        **Example:**

        >>> print(qml.Toffoli.compute_decomposition((0,1,2)))
        [Hadamard(wires=[2]),
        CNOT(wires=[1, 2]),
        T.inv(wires=[2]),
        CNOT(wires=[0, 2]),
        T(wires=[2]),
        CNOT(wires=[1, 2]),
        T.inv(wires=[2]),
        CNOT(wires=[0, 2]),
        T(wires=[2]),
        T(wires=[1]),
        CNOT(wires=[0, 1]),
        Hadamard(wires=[2]),
        T(wires=[0]),
        T.inv(wires=[1]),
        CNOT(wires=[0, 1])]

        """
        decomp_ops = [
            Hadamard(wires=wires[2]),
            CNOT(wires=[wires[1], wires[2]]),
            T(wires=wires[2]).inv(),
            CNOT(wires=[wires[0], wires[2]]),
            T(wires=wires[2]),
            CNOT(wires=[wires[1], wires[2]]),
            T(wires=wires[2]).inv(),
            CNOT(wires=[wires[0], wires[2]]),
            T(wires=wires[2]),
            T(wires=wires[1]),
            CNOT(wires=[wires[0], wires[1]]),
            Hadamard(wires=wires[2]),
            T(wires=wires[0]),
            T(wires=wires[1]).inv(),
            CNOT(wires=[wires[0], wires[1]]),
        ]
        return decomp_ops

    def adjoint(self):
        return Toffoli(wires=self.wires)

    def pow(self, z):
        return super().pow(z % 2)

    @property
    def control_wires(self):
        return Wires(self.wires[:2])


class MultiControlledX(Operation):
    r"""MultiControlledX(control_wires, wires, control_values)
    Apply a Pauli X gate controlled on an arbitrary computational basis state.

    **Details:**

    * Number of wires: Any (the operation can act on any number of wires)
    * Number of parameters: 0
    * Gradient recipe: None

    Args:
        control_wires (Union[Wires, Sequence[int], or int]): Deprecated way to indicate the control wires.
            Now users should use "wires" to indicate both the control wires and the target wire.
        wires (Union[Wires, Sequence[int], or int]): control wire(s) followed by a single target wire where
            the operation acts on
        control_values (str): a string of bits representing the state of the control
            wires to control on (default is the all 1s state)
        work_wires (Union[Wires, Sequence[int], or int]): optional work wires used to decompose
            the operation into a series of Toffoli gates


    .. note::

        If ``MultiControlledX`` is not supported on the targeted device, PennyLane will decompose
        the operation into :class:`~.Toffoli` and/or :class:`~.CNOT` gates. When controlling on
        three or more wires, the Toffoli-based decompositions described in Lemmas 7.2 and 7.3 of
        `Barenco et al. <https://arxiv.org/abs/quant-ph/9503016>`__ will be used. These methods
        require at least one work wire.

        The number of work wires provided determines the decomposition method used and the resulting
        number of Toffoli gates required. When ``MultiControlledX`` is controlling on :math:`n`
        wires:

        #. If at least :math:`n - 2` work wires are provided, the decomposition in Lemma 7.2 will be
           applied using the first :math:`n - 2` work wires.
        #. If fewer than :math:`n - 2` work wires are provided, a combination of Lemmas 7.3 and 7.2
           will be applied using only the first work wire.

        These methods present a tradeoff between qubit number and depth. The method in point 1
        requires fewer Toffoli gates but a greater number of qubits.

        Note that the state of the work wires before and after the decomposition takes place is
        unchanged.

    """
    is_self_inverse = True
    num_wires = AnyWires
    num_params = 0
    """int: Number of trainable parameters that the operator depends on."""

    grad_method = None

    # pylint: disable=too-many-arguments
    def __init__(
        self,
        control_wires=None,
        wires=None,
        control_values=None,
        work_wires=None,
        do_queue=True,
    ):
        if wires is None:
            raise ValueError("Must specify the wires where the operation acts on")
        if control_wires is None:
            if len(wires) > 1:
                control_wires = Wires(wires[:-1])
                wires = Wires(wires[-1])
            else:
                raise ValueError(
                    "MultiControlledX: wrong number of wires. "
                    f"{len(wires)} wire(s) given. Need at least 2."
                )
        else:
            wires = Wires(wires)
            control_wires = Wires(control_wires)

            warnings.warn(
                "The control_wires keyword will be removed soon. "
                "Use wires = (control_wires, target_wire) instead. "
                "See the documentation for more information.",
                category=UserWarning,
            )

            if len(wires) != 1:
                raise ValueError("MultiControlledX accepts a single target wire.")

        work_wires = Wires([]) if work_wires is None else Wires(work_wires)
        total_wires = control_wires + wires

        if Wires.shared_wires([total_wires, work_wires]):
            raise ValueError("The work wires must be different from the control and target wires")

        if not control_values:
            control_values = "1" * len(control_wires)

        self.hyperparameters["control_wires"] = control_wires
        self.hyperparameters["work_wires"] = work_wires
        self.hyperparameters["control_values"] = control_values

        super().__init__(wires=total_wires, do_queue=do_queue)

    def label(self, decimals=None, base_label=None, cache=None):
        return base_label or "X"

    # pylint: disable=unused-argument
    @staticmethod
    def compute_matrix(
        control_wires, control_values=None, **kwargs
    ):  # pylint: disable=arguments-differ
        r"""Representation of the operator as a canonical matrix in the computational basis (static method).

        The canonical matrix is the textbook matrix representation that does not consider wires.
        Implicitly, this assumes that the wires of the operator correspond to the global wire order.

        .. seealso:: :meth:`~.MultiControlledX.matrix`

        Args:
            control_wires (Any or Iterable[Any]): wires to place controls on
            control_values (str): string of bits determining the controls

        Returns:
           tensor_like: matrix representation

        **Example**

        >>> print(qml.MultiControlledX.compute_matrix([0], '1'))
        [[1. 0. 0. 0.]
         [0. 1. 0. 0.]
         [0. 0. 0. 1.]
         [0. 0. 1. 0.]]
        >>> print(qml.MultiControlledX.compute_matrix([1], '0'))
        [[0. 1. 0. 0.]
         [1. 0. 0. 0.]
         [0. 0. 1. 0.]
         [0. 0. 0. 1.]]

        """
        if control_values is None:
            control_values = "1" * len(control_wires)

        if isinstance(control_values, str):
            if len(control_values) != len(control_wires):
                raise ValueError("Length of control bit string must equal number of control wires.")

            # Make sure all values are either 0 or 1
            if not set(control_values).issubset({"1", "0"}):
                raise ValueError("String of control values can contain only '0' or '1'.")

            control_int = int(control_values, 2)
        else:
            raise ValueError("Control values must be passed as a string.")

        padding_left = control_int * 2
        padding_right = 2 ** (len(control_wires) + 1) - 2 - padding_left
        cx = block_diag(np.eye(padding_left), PauliX.compute_matrix(), np.eye(padding_right))
        return cx

    @property
    def control_wires(self):
        return self.wires[:~0]

    def adjoint(self):
        return MultiControlledX(
            wires=self.wires,
            control_values=self.hyperparameters["control_values"],
        )

    def pow(self, z):
        return super().pow(z % 2)

    @staticmethod
    def compute_decomposition(wires=None, work_wires=None, control_values=None, **kwargs):
        r"""Representation of the operator as a product of other operators (static method).

        .. math:: O = O_1 O_2 \dots O_n.


        .. seealso:: :meth:`~.MultiControlledX.decomposition`.

        Args:
            wires (Iterable[Any] or Wires): wires that the operation acts on
            work_wires (Wires): optional work wires used to decompose
                the operation into a series of Toffoli gates.
            control_values (str): a string of bits representing the state of the control
                wires to control on (default is the all 1s state)

        Returns:
            list[Operator]: decomposition into lower level operations

        **Example:**

        >>> print(qml.MultiControlledX.compute_decomposition(wires=[0,1,2,3],control_values="111", work_wires=qml.wires.Wires("aux")))
        [Toffoli(wires=[2, 'aux', 3]),
        Toffoli(wires=[0, 1, 'aux']),
        Toffoli(wires=[2, 'aux', 3]),
        Toffoli(wires=[0, 1, 'aux'])]

        """

        target_wire = wires[~0]
        control_wires = wires[:~0]

        if control_values is None:
            control_values = "1" * len(control_wires)

        if len(control_wires) > 2 and len(work_wires) == 0:
            raise ValueError(
                "At least one work wire is required to decompose operation: MultiControlledX"
            )

        flips1 = [
            qml.PauliX(control_wires[i]) for i, val in enumerate(control_values) if val == "0"
        ]

        if len(control_wires) == 1:
            decomp = [qml.CNOT(wires=[control_wires[0], target_wire])]
        elif len(control_wires) == 2:

            decomp = [qml.Toffoli(wires=[*control_wires, target_wire])]
        else:
            num_work_wires_needed = len(control_wires) - 2

            if len(work_wires) >= num_work_wires_needed:
                decomp = MultiControlledX._decomposition_with_many_workers(
                    control_wires, target_wire, work_wires
                )
            else:
                work_wire = work_wires[0]
                decomp = MultiControlledX._decomposition_with_one_worker(
                    control_wires, target_wire, work_wire
                )

        flips2 = [
            qml.PauliX(control_wires[i]) for i, val in enumerate(control_values) if val == "0"
        ]

        return flips1 + decomp + flips2

    @staticmethod
    def _decomposition_with_many_workers(control_wires, target_wire, work_wires):
        """Decomposes the multi-controlled PauliX gate using the approach in Lemma 7.2 of
        https://arxiv.org/abs/quant-ph/9503016, which requires a suitably large register of
        work wires"""
        num_work_wires_needed = len(control_wires) - 2
        work_wires = work_wires[:num_work_wires_needed]

        work_wires_reversed = list(reversed(work_wires))
        control_wires_reversed = list(reversed(control_wires))

        gates = []

        for i in range(len(work_wires)):
            ctrl1 = control_wires_reversed[i]
            ctrl2 = work_wires_reversed[i]
            t = target_wire if i == 0 else work_wires_reversed[i - 1]
            gates.append(qml.Toffoli(wires=[ctrl1, ctrl2, t]))

        gates.append(qml.Toffoli(wires=[*control_wires[:2], work_wires[0]]))

        for i in reversed(range(len(work_wires))):
            ctrl1 = control_wires_reversed[i]
            ctrl2 = work_wires_reversed[i]
            t = target_wire if i == 0 else work_wires_reversed[i - 1]
            gates.append(qml.Toffoli(wires=[ctrl1, ctrl2, t]))

        for i in range(len(work_wires) - 1):
            ctrl1 = control_wires_reversed[i + 1]
            ctrl2 = work_wires_reversed[i + 1]
            t = work_wires_reversed[i]
            gates.append(qml.Toffoli(wires=[ctrl1, ctrl2, t]))

        gates.append(qml.Toffoli(wires=[*control_wires[:2], work_wires[0]]))

        for i in reversed(range(len(work_wires) - 1)):
            ctrl1 = control_wires_reversed[i + 1]
            ctrl2 = work_wires_reversed[i + 1]
            t = work_wires_reversed[i]
            gates.append(qml.Toffoli(wires=[ctrl1, ctrl2, t]))

        return gates

    @staticmethod
    def _decomposition_with_one_worker(control_wires, target_wire, work_wire):
        """Decomposes the multi-controlled PauliX gate using the approach in Lemma 7.3 of
        https://arxiv.org/abs/quant-ph/9503016, which requires a single work wire"""
        tot_wires = len(control_wires) + 2
        partition = int(np.ceil(tot_wires / 2))

        first_part = control_wires[:partition]
        second_part = control_wires[partition:]

        gates = [
            MultiControlledX(
                wires=first_part + work_wire,
                work_wires=second_part + target_wire,
            ),
            MultiControlledX(
                wires=second_part + work_wire + target_wire,
                work_wires=first_part,
            ),
            MultiControlledX(
                wires=first_part + work_wire,
                work_wires=second_part + target_wire,
            ),
            MultiControlledX(
                wires=second_part + work_wire + target_wire,
                work_wires=first_part,
            ),
        ]

        return gates


class Barrier(Operation):
    r"""Barrier(wires)
    The Barrier operator, used to separate the compilation process into blocks or as a visual tool.

    **Details:**

    * Number of wires: AnyWires
    * Number of parameters: 0

    Args:
        only_visual (bool): True if we do not want it to have an impact on the compilation process. Default is False.
        wires (Sequence[int] or int): the wires the operation acts on
    """
    num_params = 0
    """int: Number of trainable parameters that the operator depends on."""

    num_wires = AnyWires
    par_domain = None

    def __init__(self, only_visual=False, wires=Wires([]), do_queue=True, id=None):
        self.only_visual = only_visual
        self.hyperparameters["only_visual"] = only_visual
        super().__init__(wires=wires, do_queue=do_queue, id=id)

    @staticmethod
    def compute_decomposition(wires, only_visual=False):  # pylint: disable=unused-argument
        r"""Representation of the operator as a product of other operators (static method).

        .. math:: O = O_1 O_2 \dots O_n.


        .. seealso:: :meth:`~.Barrier.decomposition`.

        ``Barrier`` decomposes into an empty list for all arguments.

        Args:
            wires (Iterable, Wires): wires that the operator acts on
            only_visual (Bool): True if we do not want it to have an impact on the compilation process. Default is False.

        Returns:
            list: decomposition of the operator

        **Example:**

        >>> print(qml.Barrier.compute_decomposition(0))
        []

        """
        return []

    def label(self, decimals=None, base_label=None, cache=None):
        return "||"

    def _controlled(self, _):
        return Barrier(wires=self.wires)

    def adjoint(self, do_queue=True):
        return Barrier(wires=self.wires, do_queue=do_queue)

    def pow(self, z):
        return [self.__copy__()]


class WireCut(Operation):
    r"""WireCut(wires)
    The wire cut operation, used to manually mark locations for wire cuts.

    .. note::

        This operation is designed for use as part of the circuit cutting workflow.
        Check out the :func:`qml.cut_circuit() <pennylane.cut_circuit>` transform for more details.

    **Details:**

    * Number of wires: AnyWires
    * Number of parameters: 0

    Args:
        wires (Sequence[int] or int): the wires the operation acts on
    """
    num_params = 0
    num_wires = AnyWires
    grad_method = None

    @staticmethod
    def compute_decomposition(wires):  # pylint: disable=unused-argument
        r"""Representation of the operator as a product of other operators (static method).

        Since this operator is a placeholder inside a circuit, it decomposes into an empty list.

        Args:
            wires (Any, Wires): Wire that the operator acts on.

        Returns:
            list[Operator]: decomposition of the operator

        **Example:**

        >>> print(qml.WireCut.compute_decomposition(0))
        []

        """
        return []

    def label(self, decimals=None, base_label=None, cache=None):
        return "//"

    def adjoint(self):
        return WireCut(wires=self.wires)

    def pow(self, z):
        return [self.__copy__()]<|MERGE_RESOLUTION|>--- conflicted
+++ resolved
@@ -679,13 +679,6 @@
         """
         return [qml.PhaseShift(np.pi / 2, wires=wires)]
 
-<<<<<<< HEAD
-=======
-    def adjoint(self):
-        op = S(wires=self.wires)
-        op.inverse = not self.inverse
-        return op
-
     def pow(self, z):
         z_mod4 = z % 4
         pow_map = {
@@ -698,7 +691,6 @@
             self
         )
 
->>>>>>> 6892a0c9
     def single_qubit_rot_angles(self):
         # S = RZ(\pi/2) RY(0) RZ(0)
         return [np.pi / 2, 0.0, 0.0]
@@ -795,8 +787,6 @@
         """
         return [qml.PhaseShift(np.pi / 4, wires=wires)]
 
-<<<<<<< HEAD
-=======
     def pow(self, z):
         z_mod8 = z % 8
         pow_map = {
@@ -809,12 +799,6 @@
             self
         )
 
-    def adjoint(self):
-        op = T(wires=self.wires)
-        op.inverse = not self.inverse
-        return op
-
->>>>>>> 6892a0c9
     def single_qubit_rot_angles(self):
         # T = RZ(\pi/4) RY(0) RZ(0)
         return [np.pi / 4, 0.0, 0.0]
@@ -921,20 +905,12 @@
         ]
         return decomp_ops
 
-<<<<<<< HEAD
-=======
     def pow(self, z):
         z_mod4 = z % 4
         if z_mod4 == 2:
             return [PauliX(wires=self.wires)]
         return super().pow(z_mod4)
 
-    def adjoint(self):
-        op = SX(wires=self.wires)
-        op.inverse = not self.inverse
-        return op
-
->>>>>>> 6892a0c9
     def single_qubit_rot_angles(self):
         # SX = RZ(-\pi/2) RY(\pi/2) RZ(\pi/2)
         return [np.pi / 2, np.pi / 2, -np.pi / 2]
@@ -1520,18 +1496,9 @@
         ]
         return decomp_ops
 
-<<<<<<< HEAD
-=======
     def pow(self, z):
         z_mod4 = z % 4
         return [ISWAP(wires=self.wires)] if z_mod4 == 2 else super().pow(z_mod4)
-
-    def adjoint(self):
-        op = SISWAP(wires=self.wires)
-        op.inverse = not self.inverse
-        return op
-
->>>>>>> 6892a0c9
 
 SQISW = SISWAP
 
