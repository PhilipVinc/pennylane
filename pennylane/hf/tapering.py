# Copyright 2018-2021 Xanadu Quantum Technologies Inc.

# Licensed under the Apache License, Version 2.0 (the "License");
# you may not use this file except in compliance with the License.
# You may obtain a copy of the License at

#     http://www.apache.org/licenses/LICENSE-2.0

# Unless required by applicable law or agreed to in writing, software
# distributed under the License is distributed on an "AS IS" BASIS,
# WITHOUT WARRANTIES OR CONDITIONS OF ANY KIND, either express or implied.
# See the License for the specific language governing permissions and
# limitations under the License.
"""
This module contains the functions needed for tapering qubits using symmetries.
"""
# pylint: disable=unnecessary-lambda

import functools

import autograd.numpy as anp
import numpy
import pennylane as qml
from pennylane import numpy as np
from pennylane.hf.hamiltonian import _generate_qubit_operator, simplify


def _binary_matrix(terms, num_qubits, wire_map=None):
    r"""Get a binary matrix representation of the Hamiltonian where each row corresponds to a
    Pauli term, which is represented by a concatenation of Z and X vectors.

    Args:
        terms (Iterable[Observable]): operators defining the Hamiltonian
        num_qubits (int): number of wires required to define the Hamiltonian
        wire_map (dict): dictionary containing all wire labels used in the Pauli words as keys, and
            unique integer labels as their values

    Returns:
        array[int]: binary matrix representation of the Hamiltonian of shape
        :math:`len(terms) \times 2*num_qubits`

    **Example**

    >>> wire_map = {'a':0, 'b':1, 'c':2, 'd':3}
    >>> terms = [qml.PauliZ(wires=['a']) @ qml.PauliX(wires=['b']),
    ...          qml.PauliZ(wires=['a']) @ qml.PauliY(wires=['c']),
    ...          qml.PauliX(wires=['a']) @ qml.PauliY(wires=['d'])]
    >>> _binary_matrix(terms, 4, wire_map=wire_map)
    array([[1, 0, 0, 0, 0, 1, 0, 0],
           [1, 0, 1, 0, 0, 0, 1, 0],
           [0, 0, 0, 1, 1, 0, 0, 1]])
    """
    if wire_map is None:
        all_wires = qml.wires.Wires.all_wires([term.wires for term in terms], sort=True)
        wire_map = {i: c for c, i in enumerate(all_wires)}

    binary_matrix = np.zeros((len(terms), 2 * num_qubits), dtype=int)
    for idx, term in enumerate(terms):
        ops, wires = term.name, term.wires
        if len(wires) == 1:
            ops = [ops]
        for op, wire in zip(ops, wires):
            if op in ["PauliX", "PauliY"]:
                binary_matrix[idx][wire_map[wire] + num_qubits] = 1
            if op in ["PauliZ", "PauliY"]:
                binary_matrix[idx][wire_map[wire]] = 1

    return binary_matrix


def _reduced_row_echelon(binary_matrix):
    r"""Returns the reduced row echelon form (RREF) of a matrix in a binary finite field :math:`\mathbb{Z}_2`.

    Args:
        binary_matrix (array[int]): binary matrix representation of the Hamiltonian
    Returns:
        array[int]: reduced row-echelon form of the given `binary_matrix`

    **Example**

    >>> binary_matrix = np.array([[1, 0, 0, 0, 0, 1, 0, 0],
    ...                           [1, 0, 1, 0, 0, 0, 1, 0],
    ...                           [0, 0, 0, 1, 1, 0, 0, 1]])
    >>> _reduced_row_echelon(binary_matrix)
    array([[1, 0, 0, 0, 0, 1, 0, 0],
           [0, 0, 1, 0, 0, 1, 1, 0],
           [0, 0, 0, 1, 1, 0, 0, 1]])
    """
    rref_mat = binary_matrix.copy()
    shape = rref_mat.shape
    icol = 0

    for irow in range(shape[0]):

        while icol < shape[1] and not rref_mat[irow][icol]:

            # get the nonzero indices in the remainder of column icol
            non_zero_idx = rref_mat[irow:, icol].nonzero()[0]

            if len(non_zero_idx) == 0:  # if remainder of column icol is all zero
                icol += 1
            else:
                # find value and index of largest element in remainder of column icol
                krow = irow + non_zero_idx[0]

                # swap rows krow and irow
                rref_mat[irow, icol:], rref_mat[krow, icol:] = (
                    rref_mat[krow, icol:].copy(),
                    rref_mat[irow, icol:].copy(),
                )
        if icol < shape[1] and rref_mat[irow][icol]:

            # store remainder right hand side columns of the pivot row irow
            rpvt_cols = rref_mat[irow, icol:].copy()

            # get the column icol and set its irow element to 0 to avoid XORing pivot row with itself
            currcol = rref_mat[:, icol].copy()
            currcol[irow] = 0

            # XOR the right hand side of the pivot row irow with all of the other rows
            rref_mat[:, icol:] ^= np.outer(currcol, rpvt_cols)
            icol += 1

    return rref_mat.astype(int)


def _kernel(binary_matrix):
    r"""Computes the kernel of a binary matrix on the binary finite field :math:`\mathbb{Z}_2`.

    Args:
        binary_matrix (array[int]): binary matrix representation of the Hamiltonian
    Returns:
        array[int]: nullspace of the `binary_matrix` where each row corresponds to a
        basis vector in the nullspace

    **Example**

    >>> binary_matrix = np.array([[1, 0, 0, 0, 0, 1, 0, 0],
    ...                          [0, 0, 1, 1, 1, 1, 1, 1],
    ...                          [0, 0, 0, 1, 1, 0, 0, 1]])
    >>> _kernel(binary_matrix)
    array([[0, 1, 0, 0, 0, 0, 0, 0],
           [0, 0, 1, 1, 1, 0, 0, 0],
           [1, 0, 1, 0, 0, 1, 0, 0],
           [0, 0, 1, 0, 0, 0, 1, 0],
           [0, 0, 1, 1, 0, 0, 0, 1]])
    """
    # Get the columns with and without pivots
    pivots = (binary_matrix.T != 0).argmax(axis=0)
    nonpivots = np.setdiff1d(range(len(binary_matrix[0])), pivots)

    # Initialize the nullspace
    null_vector = np.zeros((binary_matrix.shape[1], len(nonpivots)), dtype=int)
    null_vector[nonpivots, np.arange(len(nonpivots))] = 1

    # Fill up the nullspace vectors from the binary matrix
    null_vector_indices = np.ix_(pivots, np.arange(len(nonpivots)))
    binary_vector_indices = np.ix_(np.arange(len(pivots)), nonpivots)
    null_vector[null_vector_indices] = -binary_matrix[binary_vector_indices] % 2

    nullspace = null_vector.T
    return nullspace


def get_generators(nullspace, num_qubits):
    r"""Compute the generators :math:`\{\tau_1, \ldots, \tau_k\}` from the nullspace of
    the binary matrix form of a Hamiltonian over the binary field :math:`\mathbb{Z}_2`.
    These correspond to the generator set of the :math:`\mathbb{Z}_2`-symmetries present
    in the Hamiltonian as given in `arXiv:1910.14644 <https://arxiv.org/abs/1910.14644>`_.

    Args:
        nullspace (array[int]): kernel of the binary matrix corresponding to the Hamiltonian
        num_qubits (int): number of wires required to define the Hamiltonian

    Returns:
        list[Hamiltonian]: list of generators of symmetries, taus, for the Hamiltonian

    **Example**

    >>> kernel = np.array([[0, 1, 0, 0, 0, 0, 0, 0],
    ...                    [0, 0, 1, 1, 1, 0, 0, 0],
    ...                    [1, 0, 1, 0, 0, 1, 0, 0],
    ...                    [0, 0, 1, 0, 0, 0, 1, 0],
    ...                    [0, 0, 1, 1, 0, 0, 0, 1]])
    >>> get_generators(kernel, 4)
    [(1.0) [X1], (1.0) [Z0 X2 X3], (1.0) [X0 Z1 X2], (1.0) [Y2], (1.0) [X2 Y3]]
    """
    generators = []
    pauli_map = {"00": qml.Identity, "10": qml.PauliX, "11": qml.PauliY, "01": qml.PauliZ}

    for null_vector in nullspace:
        tau = qml.Identity(0)
        for idx, op in enumerate(zip(null_vector[:num_qubits], null_vector[num_qubits:])):
            x, z = op
            tau @= pauli_map[f"{x}{z}"](idx)

        ham = simplify(qml.Hamiltonian([1.0], [tau]))
        generators.append(ham)

    return generators


def generate_paulis(generators, num_qubits):
    r"""Generate the single qubit Pauli-X operators :math:`\sigma^{x}_{i}` for each symmetry :math:`\tau_j`,
    such that it anti-commutes with :math:`\tau_j` and commutes with all others symmetries :math:`\tau_{k\neq j}`.
    These are required to obtain the Clifford operators :math:`U` for the Hamiltonian :math:`H`.

    Args:
        generators (list[Hamiltonian]): list of generators of symmetries, taus, for the Hamiltonian
        num_qubits (int): number of wires required to define the Hamiltonian
    Return:
        list[Observable]: list of single-qubit Pauli-X operators which will be used to build the
        Clifford operators :math:`U`.

    **Example**

    >>> generators = [qml.Hamiltonian([1.0], [qml.PauliZ(0) @ qml.PauliZ(1)]),
    ...               qml.Hamiltonian([1.0], [qml.PauliZ(0) @ qml.PauliZ(2)]),
    ...               qml.Hamiltonian([1.0], [qml.PauliZ(0) @ qml.PauliZ(3)])]
    >>> generate_paulis(generators, 4)
    [PauliX(wires=[1]), PauliX(wires=[2]), PauliX(wires=[3])]
    """
    ops_generator = [g.ops[0] if isinstance(g.ops, list) else g.ops for g in generators]
    bmat = _binary_matrix(ops_generator, num_qubits)

    paulix_ops = []
    for row in range(bmat.shape[0]):
        bmatrow = bmat[row]
        bmatrest = np.delete(bmat, row, axis=0)
        # reversing the order to priortize removing higher index wires first
        for col in range(bmat.shape[1] // 2)[::-1]:
            # Anti-commutes with the (row) and commutes with all other symmetries.
            if bmatrow[col] and np.array_equal(
                bmatrest[:, col], np.zeros(bmat.shape[0] - 1, dtype=int)
            ):
                paulix_ops.append(qml.PauliX(col))
                break

    return paulix_ops


def generate_symmetries(qubit_op, num_qubits):
    r"""Compute the generator set of the symmetries :math:`\mathbf{\tau}` and the corresponding single-qubit
    set of the Pauli-X operators :math:`\mathbf{\sigma^x}` that are used to build the Clifford operators
    :math:`U`, according to the following relation:

    .. math::

        U_i = \frac{1}{\sqrt{2}}(\tau_i+\sigma^{x}_{q}).

    Here, :math:`\sigma^{x}_{q}` is the Pauli-X operator acting on qubit :math:`q`. These :math:`U_i` can be
    used to transform the Hamiltonian :math:`H` in such a way that it acts trivially or at most with one
    Pauli-gate on a subset of qubits, which allows us to taper off those qubits from the simulation
    using :func:`~.transform_hamiltonian`.

    Args:
        qubit_op (Hamiltonian): Hamiltonian for which symmetries are to be generated to perform tapering
        num_qubits (int): number of wires required to define the Hamiltonian

    Returns:
        tuple (list[Hamiltonian], list[Operation]):

            * list[Hamiltonian]: list of generators of symmetries, :math:`\mathbf{\tau}`,
              for the Hamiltonian.
            * list[Operation]: list of single-qubit Pauli-X operators which will be used
              to build the Clifford operators :math:`U`.

    **Example**

    >>> symbols = ['H', 'H']
    >>> geometry = np.array([[0., 0., -0.66140414], [0., 0., 0.66140414]])
    >>> mol = qml.hf.Molecule(symbols, geometry)
    >>> H, qubits = qml.hf.generate_hamiltonian(mol)(geometry), 4
    >>> generators, paulix_ops = qml.hf.tapering.generate_symmetries(H, qubits)
    >>> generators, paulix_ops
    ([(1.0) [Z0 Z1], (1.0) [Z0 Z2], (1.0) [Z0 Z3]],
    [PauliX(wires=[1]), PauliX(wires=[2]), PauliX(wires=[3])])
    """
    # Generate binary matrix for qubit_op
    binary_matrix = _binary_matrix(qubit_op.ops, num_qubits)

    # Get reduced row echelon form of binary matrix
    rref_binary_matrix = _reduced_row_echelon(binary_matrix)
    rref_binary_matrix_red = rref_binary_matrix[
        ~np.all(rref_binary_matrix == 0, axis=1)
    ]  # remove all-zero rows

    # Get kernel (i.e., nullspace) for trimmed binary matrix using gaussian elimination
    nullspace = _kernel(rref_binary_matrix_red)

    # Get generators tau from the calculated nullspace
    generators = get_generators(nullspace, num_qubits)

    # Get unitaries from the calculated nullspace
    paulix_ops = generate_paulis(generators, num_qubits)

    return generators, paulix_ops


def _observable_mult(obs_a, obs_b):
    r"""Multiply two PennyLane observables together.

    Each observable should be a linear combination of Pauli words, e.g.,
    :math:`\sum_{k=0}^{N} c_k P_k`, and represented as a PennyLane Hamiltonian.

    Args:
        obs_a (Hamiltonian): first observable
        obs_b (Hamiltonian): second observable

    Returns:
        qml.Hamiltonian: Observable expressed as a PennyLane Hamiltonian

    **Example**

    >>> c = np.array([0.5, 0.5])
    >>> obs_a = qml.Hamiltonian(c, [qml.PauliX(0) @ qml.PauliY(1), qml.PauliX(0) @ qml.PauliZ(1)])
    >>> obs_b = qml.Hamiltonian(c, [qml.PauliX(0) @ qml.PauliX(1), qml.PauliZ(0) @ qml.PauliZ(1)])
    >>> print(_observable_mult(obs_a, obs_b))
      (-0.25j) [Z1]
    + (-0.25j) [Y0]
    + ( 0.25j) [Y1]
    + ((0.25+0j)) [Y0 X1]
    """
    o = []
    c = []
    for i in range(len(obs_a.terms()[0])):
        for j in range(len(obs_b.terms()[0])):
            op, phase = qml.grouping.pauli_mult_with_phase(obs_a.terms()[1][i], obs_b.terms()[1][j])
            o.append(op)
            c.append(phase * obs_a.terms()[0][i] * obs_b.terms()[0][j])

<<<<<<< HEAD
    return _simplify(qml.Hamiltonian(qml.math.stack(c), o))


def _simplify(h, cutoff=1.0e-12):
    r"""Add together identical terms in the Hamiltonian.

    The Hamiltonian terms with identical Pauli words are added together and eliminated if the
    overall coefficient is zero.

    Args:
        h (Hamiltonian): PennyLane Hamiltonian
        cutoff (float): cutoff value for discarding the negligible terms

    Returns:
        Hamiltonian: Simplified PennyLane Hamiltonian

    **Example**

    >>> c = np.array([0.5, 0.5])
    >>> h = qml.Hamiltonian(c, [qml.PauliX(0) @ qml.PauliY(1), qml.PauliX(0) @ qml.PauliY(1)])
    >>> print(_simplify(h))
    (1.0) [X0 Y1]
    """
    s = []
    wiremap = dict(zip(h.wires, range(len(h.wires) + 1)))

    for term in h.terms()[1]:
        term = qml.operation.Tensor(term).prune()
        s.append(qml.grouping.pauli_word_to_string(term, wire_map=wiremap))

    o = list(set(s))
    c = [0.0] * len(o)
    for i, item in enumerate(s):
        c[o.index(item)] += h.terms()[0][i]
    c = qml.math.stack(c)

    coeffs = []
    ops = []
    nonzero_ind = np.argwhere(abs(c) > cutoff).flatten()
    for i in nonzero_ind:
        coeffs.append(c[i])
        ops.append(qml.grouping.string_to_pauli_word(o[i], wire_map=wiremap))
    try:
        coeffs = qml.math.stack(coeffs)
    except ValueError:
        pass

    return qml.Hamiltonian(coeffs, ops)
=======
    return simplify(qml.Hamiltonian(qml.math.stack(c), o))
>>>>>>> b820a143


def clifford(generators, paulix_ops):
    r"""Compute a Clifford operator from a set of generators and Pauli-X operators.

    This function computes :math:`U = U_0U_1...U_k` for a set of :math:`k` generators and
    :math:`k` Pauli-X operators.

    Args:
        generators (list[Hamiltonian]): generators expressed as PennyLane Hamiltonians
        paulix_ops (list[Operation]): list of single-qubit Pauli-X operators

    Returns:
        Hamiltonian: Clifford operator expressed as a PennyLane Hamiltonian

    **Example**

    >>> t1 = qml.Hamiltonian([1.0], [qml.grouping.string_to_pauli_word('ZZII')])
    >>> t2 = qml.Hamiltonian([1.0], [qml.grouping.string_to_pauli_word('ZIZI')])
    >>> t3 = qml.Hamiltonian([1.0], [qml.grouping.string_to_pauli_word('ZIIZ')])
    >>> generators = [t1, t2, t3]
    >>> paulix_ops = [qml.PauliX(1), qml.PauliX(2), qml.PauliX(3)]
    >>> u = clifford(generators, paulix_ops)
    >>> print(u)
      (0.3535533905932737) [Z1 Z2 X3]
    + (0.3535533905932737) [X1 X2 X3]
    + (0.3535533905932737) [Z1 X2 Z3]
    + (0.3535533905932737) [X1 Z2 Z3]
    + (0.3535533905932737) [Z0 X1 X2 Z3]
    + (0.3535533905932737) [Z0 Z1 Z2 Z3]
    + (0.3535533905932737) [Z0 X1 Z2 X3]
    + (0.3535533905932737) [Z0 Z1 X2 X3]
    """
    cliff = []
    for i, t in enumerate(generators):
        cliff.append(1 / 2 ** 0.5 * (paulix_ops[i] + t))

    u = functools.reduce(lambda i, j: _observable_mult(i, j), cliff)

    return u


def transform_hamiltonian(h, generators, paulix_ops, paulix_sector):
    r"""Transform a Hamiltonian with a Clifford operator and taper qubits.

    The Hamiltonian is transformed as :math:`H' = U^{\dagger} H U` where :math:`U` is a Clifford
    operator. The transformed Hamiltonian acts trivially on some qubits which are then replaced
    with the eigenvalues of their corresponding Pauli-X operator. The list of these
    eigenvalues is defined as the Pauli sector.

    Args:
        h (Hamiltonian): PennyLane Hamiltonian
        generators (list[Hamiltonian]): generators expressed as PennyLane Hamiltonians
        paulix_ops (list[Operation]): list of single-qubit Pauli-X operators
        paulix_sector (llist[int]): eigenvalues of the Pauli-X operators

    Returns:
        Hamiltonian: the tapered Hamiltonian

    **Example**

    >>> symbols = ["H", "H"]
    >>> geometry = np.array([[0.0, 0.0, -0.69440367], [0.0, 0.0, 0.69440367]])
    >>> mol = qml.hf.Molecule(symbols, geometry)
    >>> H = qml.hf.generate_hamiltonian(mol)(geometry)
    >>> generators, paulix_ops = qml.hf.generate_symmetries(H, len(H.wires))
    >>> paulix_sector = [1, -1, -1]
    >>> H_tapered = transform_hamiltonian(H, generators, paulix_ops, paulix_sector)
    >>> print(H_tapered)
      ((-0.321034397355757+0j)) [I0]
    + ((0.1809270275619003+0j)) [X0]
    + ((0.7959678503869626+0j)) [Z0]
    """
    u = clifford(generators, paulix_ops)
    h = _observable_mult(_observable_mult(u, h), u)

    val = np.ones(len(h.terms()[0])) * complex(1.0)

    wiremap = dict(zip(h.wires, range(len(h.wires) + 1)))
    paulix_wires = [x.wires[0] for x in paulix_ops]
    for idx, w in enumerate(paulix_wires):
        for i in range(len(h.terms()[0])):
            s = qml.grouping.pauli_word_to_string(h.terms()[1][i], wire_map=wiremap)
            if s[w] == "X":
                val[i] *= paulix_sector[idx]

    o = []
    wires_tap = [i for i in h.wires if i not in paulix_wires]
    wiremap_tap = dict(zip(wires_tap, range(len(wires_tap) + 1)))

    for i in range(len(h.terms()[0])):
        s = qml.grouping.pauli_word_to_string(h.terms()[1][i], wire_map=wiremap)

        wires = [x for x in h.wires if x not in paulix_wires]
        o.append(
            qml.grouping.string_to_pauli_word(
                "".join([s[wiremap[i]] for i in wires]), wire_map=wiremap_tap
            )
        )

    c = anp.multiply(val, h.terms()[0])
    c = qml.math.stack(c)

    return simplify(qml.Hamiltonian(c, o))


def optimal_sector(qubit_op, generators, active_electrons):
    r"""Get the optimal sector which contains the ground state.

    To obtain the optimal sector, we need to choose the right eigenvalues for the symmetry generators :math:`\bm{\tau}`.
    We can do so by using the following relation between the Pauli-Z qubit operator and the occupation number under a
    Jordan-Wigner transform.

    .. math::

        \sigma_{i}^{z} = I - 2a_{i}^{\dagger}a_{i}

    According to this relation, the occupied and unoccupied fermionic modes correspond to the -1 and +1 eigenvalues of
    the Pauli-Z operator, respectively. Since all of the generators :math:`\bm{\tau}` consist only of :math:`I` and
    Pauli-Z operators, the correct eigenvalue for each :math:`\tau` operator can be simply obtained by applying it on
    the reference Hartree-Fock (HF) state, and looking at the overlap between the wires on which the Pauli-Z operators
    act and the wires that correspond to occupied orbitals in the HF state.

    Args:
        qubit_op (Hamiltonian): Hamiltonian for which symmetries are being generated to perform tapering
        generators (list[Hamiltonian]): list of symmetry generators for the Hamiltonian
        active_electrons (int): The number of active electrons in the system for generating the Hartree-Fock bitstring

    Returns:
        list[int]: eigenvalues corresponding to the optimal sector which contains the ground state

    **Example**

    >>> symbols = ['H', 'H']
    >>> geometry = np.array([[0., 0., -0.66140414], [0., 0., 0.66140414]])
    >>> mol = qml.hf.Molecule(symbols, geometry)
    >>> H = qml.hf.generate_hamiltonian(mol)(geometry)
    >>> generators, paulix_ops = qml.hf.generate_symmetries(H, len(H.wires))
    >>> qml.hf.optimal_sector(H, generators, 2)
        [1, -1, -1]
    """

    if active_electrons < 1:
        raise ValueError(
            f"The number of active electrons must be greater than zero;"
            f"got 'electrons'={active_electrons}"
        )

    num_orbitals = len(qubit_op.wires)

    if active_electrons > num_orbitals:
        raise ValueError(
            f"Number of active orbitals cannot be smaller than number of active electrons;"
            f" got 'orbitals'={num_orbitals} < 'electrons'={active_electrons}."
        )

    hf_str = np.where(np.arange(num_orbitals) < active_electrons, 1, 0)

    perm = []
    for tau in generators:
        symmstr = np.array([1 if wire in tau.ops[0].wires else 0 for wire in qubit_op.wires])
        coeff = -1 if numpy.logical_xor.reduce(numpy.logical_and(symmstr, hf_str)) else 1
        perm.append(coeff)

    return perm


def transform_hf(generators, paulix_ops, paulix_sector, num_electrons, num_wires):
    r"""Transform a Hartree-Fock state with a Clifford operator and taper qubits.

    The fermionic operators defining the molecule's Hartree-Fock (HF) state are first mapped onto a qubit operator
    using the Jordan-Wigner encoding. This operator is then transformed using the Clifford operators :math:`U`
    obtained from the :math:`\mathbb{Z}_2` symmetries of the molecular Hamiltonian resulting in a qubit operator
    that acts non-trivially only on a subset of qubits. A new, tapered HF state is built on this reduced subset
    of qubits by placing the qubits which are acted on by a Pauli-X or Pauli-Y operators in state :math:`|1\rangle`
    and leaving the rest in state :math:`|0\rangle`.

    Args:
        generators (list[Hamiltonian]): list of generators of symmetries, taus, for the Hamiltonian
        paulix_ops (list[Operation]):  list of single-qubit Pauli-X operators
        paulix_sector (list[int]): list of eigenvalues of Pauli-X operators
        num_electrons (int): number of active electrons in the system for generating the Hartree-Fock bitstring
        num_wires (int): number of wires in the system for generating the Hartree-Fock bitstring

    Returns:
        array(int): tapered Hartree-Fock state

    **Example**

    >>> from pennylane import hf
    >>> symbols = ['He', 'H']
    >>> geometry = np.array([[0.0, 0.0, 0.0], [0.0, 0.0, 1.4588684632]])
    >>> mol = hf.Molecule(symbols, geometry, charge=1)
    >>> H = hf.generate_hamiltonian(mol)(geometry)
    >>> n_qubits, n_elec = len(H.wires), mol.n_electrons
    >>> generators, paulix_ops = hf.generate_symmetries(H, n_qubits)
    >>> paulix_sector = hf.optimal_sector(H, generators, n_elec)
    >>> hf.transform_hf(generators, paulix_ops, paulix_sector,
    ...                 n_elec, n_qubits)
    tensor([1, 1], requires_grad=True)
    """

    pauli_map = {"I": qml.Identity, "X": qml.PauliX, "Y": qml.PauliY, "Z": qml.PauliZ}

    # build the untapered Hartree Fock state
    hf = np.where(np.arange(num_wires) < num_electrons, 1, 0)

    # convert the HF state to a corresponding HF observable under the JW transform
    fermop_terms = []
    for idx, bit in enumerate(hf):
        if bit:
            op_coeffs, op_str = _generate_qubit_operator([idx])
            op_terms = []
            for term in op_str:
                op_term = pauli_map[term[0][1]](term[0][0])
                for tm in term[1:]:
                    op_term @= pauli_map[tm[1]](tm[0])
                op_terms.append(op_term)
            op_term = qml.Hamiltonian(np.array(op_coeffs), op_terms)
        else:
            op_term = qml.Hamiltonian([1], [qml.Identity(idx)])
        fermop_terms.append(op_term)

    ferm_op = functools.reduce(lambda i, j: _observable_mult(i, j), fermop_terms)

    # taper the HF observable using the symmetries obtained from the molecular hamiltonian
    fermop_taper = transform_hamiltonian(ferm_op, generators, paulix_ops, paulix_sector)
    fermop_mat = _binary_matrix(fermop_taper.ops, len(fermop_taper.wires))

    # iterate over the terms in tapered HF observable and build the tapered HF state
    tapered_hartree_fock = []
    for col in fermop_mat.T[fermop_mat.shape[1] // 2 :]:
        if 1 in col:
            tapered_hartree_fock.append(1)
        else:
            tapered_hartree_fock.append(0)

    return np.array(tapered_hartree_fock).astype(int)<|MERGE_RESOLUTION|>--- conflicted
+++ resolved
@@ -328,59 +328,8 @@
             op, phase = qml.grouping.pauli_mult_with_phase(obs_a.terms()[1][i], obs_b.terms()[1][j])
             o.append(op)
             c.append(phase * obs_a.terms()[0][i] * obs_b.terms()[0][j])
-
-<<<<<<< HEAD
-    return _simplify(qml.Hamiltonian(qml.math.stack(c), o))
-
-
-def _simplify(h, cutoff=1.0e-12):
-    r"""Add together identical terms in the Hamiltonian.
-
-    The Hamiltonian terms with identical Pauli words are added together and eliminated if the
-    overall coefficient is zero.
-
-    Args:
-        h (Hamiltonian): PennyLane Hamiltonian
-        cutoff (float): cutoff value for discarding the negligible terms
-
-    Returns:
-        Hamiltonian: Simplified PennyLane Hamiltonian
-
-    **Example**
-
-    >>> c = np.array([0.5, 0.5])
-    >>> h = qml.Hamiltonian(c, [qml.PauliX(0) @ qml.PauliY(1), qml.PauliX(0) @ qml.PauliY(1)])
-    >>> print(_simplify(h))
-    (1.0) [X0 Y1]
-    """
-    s = []
-    wiremap = dict(zip(h.wires, range(len(h.wires) + 1)))
-
-    for term in h.terms()[1]:
-        term = qml.operation.Tensor(term).prune()
-        s.append(qml.grouping.pauli_word_to_string(term, wire_map=wiremap))
-
-    o = list(set(s))
-    c = [0.0] * len(o)
-    for i, item in enumerate(s):
-        c[o.index(item)] += h.terms()[0][i]
-    c = qml.math.stack(c)
-
-    coeffs = []
-    ops = []
-    nonzero_ind = np.argwhere(abs(c) > cutoff).flatten()
-    for i in nonzero_ind:
-        coeffs.append(c[i])
-        ops.append(qml.grouping.string_to_pauli_word(o[i], wire_map=wiremap))
-    try:
-        coeffs = qml.math.stack(coeffs)
-    except ValueError:
-        pass
-
-    return qml.Hamiltonian(coeffs, ops)
-=======
     return simplify(qml.Hamiltonian(qml.math.stack(c), o))
->>>>>>> b820a143
+
 
 
 def clifford(generators, paulix_ops):
