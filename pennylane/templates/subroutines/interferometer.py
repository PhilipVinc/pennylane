--- conflicted
+++ resolved
@@ -286,20 +286,4 @@
 
         shapes = [(shape_theta_phi,)] * 2 + [(n_wires,)]
 
-<<<<<<< HEAD
-        return shapes
-=======
-        return shapes
-
-    def adjoint(self):
-        adjoint_op = Interferometer(
-            theta=self.parameters[0],
-            phi=self.parameters[1],
-            varphi=self.parameters[2],
-            mesh=self.hyperparameters["mesh"],
-            beamsplitter=self.hyperparameters["beamsplitter"],
-            wires=self.wires,
-        )
-        adjoint_op.inverse = not self.inverse
-        return adjoint_op
->>>>>>> 48636c52
+        return shapes