--- conflicted
+++ resolved
@@ -172,20 +172,7 @@
         for i in first_range:
             decomp_ops.append(qml.Hadamard(wires[i]))
         return decomp_ops
-
-<<<<<<< HEAD
-=======
-    def adjoint(self):
-        adjoint_op = HilbertSchmidt(
-            *self.parameters,
-            u_tape=self.hyperparameters["u_tape"],
-            v_function=self.hyperparameters["v_function"],
-            v_wires=self.hyperparameters["v_wires"],
-        )
-        adjoint_op.inverse = not self.inverse
-        return adjoint_op
-
->>>>>>> 48636c52
+ 
 
 class LocalHilbertSchmidt(HilbertSchmidt):
     r"""Create a Local Hilbert-Schmidt template that can be used to compute the  Local Hilbert-Schmidt Test (LHST).
@@ -291,18 +278,4 @@
         # Only one Hadamard
         decomp_ops.append(qml.Hadamard(wires[0]))
 
-<<<<<<< HEAD
-        return decomp_ops
-=======
-        return decomp_ops
-
-    def adjoint(self):
-        adjoint_op = LocalHilbertSchmidt(
-            *self.parameters,
-            u_tape=self.hyperparameters["u_tape"],
-            v_function=self.hyperparameters["v_function"],
-            v_wires=self.hyperparameters["v_wires"],
-        )
-        adjoint_op.inverse = not self.inverse
-        return adjoint_op
->>>>>>> 48636c52
+        return decomp_ops